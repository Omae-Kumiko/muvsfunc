'''
Functions:
    LDMerge
    Compare (2)
    ExInpand
    InDeflate
    MultiRemoveGrain
    GradFun3
    AnimeMask (2)
    PolygonExInpand
    Luma
    ediaa
    nnedi3aa
    maa
    SharpAAMcmod
    TEdge
    Sort
    Soothe_mod
    TemporalSoften
    FixTelecinedFades
    TCannyHelper
    MergeChroma
    firniture
    BoxFilter
    SmoothGrad
    DeFilter
    scale
    ColorBarsHD
    SeeSaw
    abcxyz
    Sharpen
    Blur
    BlindDeHalo3
    dfttestMC
    TurnLeft
    TurnRight
    BalanceBorders
    DisplayHistogram
    GuidedFilter (Color)
    GMSD
    SSIM
    SSIM_downsample
    LocalStatisticsMatching
    LocalStatistics
    TextSub16
    TMinBlur
    mdering
    BMAFilter
    LLSURE
    YAHRmod
    RandomInterleave
    super_resolution
    MDSI
    MaskedLimitFilter
    @multi_scale
    avg_decimate
    YAHRmask
    Cdeblend
    S_BoxFilter
    VFRSplice
    MSR
    getnative
    downsample
'''

import functools
import itertools
import math
import operator
from collections import abc
import os
import numbers
import typing
from typing import Any, Callable, Dict, Iterable, List, Optional
from typing import Sequence, Tuple, TypedDict, TypeVar, Union

import vapoursynth as vs
from vapoursynth import core
import havsfunc as haf
import mvsfunc as mvf


_is_api4: bool = hasattr(vs, "__api_version__") and vs.__api_version__.api_major == 4

_has_lexpr: bool = (
    hasattr(core, "akarin") and
    b'x.property' in core.akarin.Version()["expr_features"]
)
_has_lexpr_lutspa: bool = (
    hasattr(core, "akarin") and
    b'X' in core.akarin.Version()["expr_features"]
)

# Type aliases
PlanesType = Optional[Union[int, Sequence[int]]]
VSFuncType = Union[vs.Func, Callable[..., vs.VideoNode]]

# Function alias
nnedi3: Optional[Callable[..., vs.VideoNode]] = core.nnedi3.nnedi3 if hasattr(core, "nnedi3") else None


def LDMerge(flt_h: vs.VideoNode, flt_v: vs.VideoNode, src: vs.VideoNode, mrad: int = 0,
            show: bool = False, planes: PlanesType = None,
            convknl: int = 1, conv_div: Optional[int] = None, calc_mode: int = 0,
            power: float = 1.0
            ) -> vs.VideoNode:
    """Merges two filtered clips based on the gradient direction map from a source clip.

    Args:
        flt_h, flt_v: Two filtered clips.

        src: Source clip. Must be the same format as the filtered clips.

        mrad: (int) Expanding of gradient direction map. Default is 0.

        show: (bool) Whether to output gradient direction map. Default is False.

        planes: (int []) Whether to process the corresponding plane. By default, every plane will be processed.
            The unprocessed planes will be copied from the first clip, "flt_h".

        convknl: (0 or 1) Convolution kernel used to generate gradient direction map.
            0: Seconde order center difference in one direction and average in perpendicular direction
            1: First order center difference in one direction and weighted average in perpendicular direction.
            Default is 1.

        conv_div: (int) Divisor in convolution filter. Default is the max value in convolution kernel.

        calc_mode: (0 or 1) Method used to calculate the gradient direction map. Default is 0.

        power: (float) Power coefficient in "calc_mode=0".

    Example:
        # Fast anti-aliasing
        horizontal = core.std.Convolution(clip, matrix=[1, 4, 0, 4, 1], planes=[0], mode='h')
        vertical = core.std.Convolution(clip, matrix=[1, 4, 0, 4, 1], planes=[0], mode='v')
        blur_src = core.tcanny.TCanny(clip, mode=-1, planes=[0]) # Eliminate noise
        antialiasing = muf.LDMerge(horizontal, vertical, blur_src, mrad=1, planes=[0])

    """

    funcName = 'LDMerge'

    if not isinstance(src, vs.VideoNode):
        raise TypeError(funcName + ': \"src\" must be a clip!')

    if not isinstance(flt_h, vs.VideoNode):
        raise TypeError(funcName + ': \"flt_h\" must be a clip!')
    if src.format.id != flt_h.format.id:
        raise TypeError(funcName + ': \"flt_h\" must be of the same format as \"src\"!')
    if src.width != flt_h.width or src.height != flt_h.height:
        raise TypeError(funcName + ': \"flt_h\" must be of the same size as \"src\"!')

    if not isinstance(flt_v, vs.VideoNode):
        raise TypeError(funcName + ': \"flt_v\" must be a clip!')
    if src.format.id != flt_v.format.id:
        raise TypeError(funcName + ': \"flt_v\" must be of the same format as \"src\"!')
    if src.width != flt_v.width or src.height != flt_v.height:
        raise TypeError(funcName + ': \"flt_v\" must be of the same size as \"src\"!')

    if not isinstance(mrad, int):
        raise TypeError(funcName + '\"mrad\" must be an int!')

    if not isinstance(show, int):
        raise TypeError(funcName + '\"show\" must be an int!')
    if show not in list(range(0, 4)):
        raise ValueError(funcName + '\"show\" must be in [0, 1, 2, 3]!')

    if planes is None:
        planes = list(range(flt_h.format.num_planes))
    elif isinstance(planes, int):
        planes = [planes]

    bits = flt_h.format.bits_per_sample

    if convknl == 0:
        convknl_h = [-1, -1, -1, 2, 2, 2, -1, -1, -1]
        convknl_v = [-1, 2, -1, -1, 2, -1, -1, 2, -1]
    else: # convknl == 1
        convknl_h = [-17, -61, -17, 0, 0, 0, 17, 61, 17]
        convknl_v = [-17, 0, 17, -61, 0, 61, -17, 0, 17]

    if conv_div is None:
        conv_div = max(convknl_h)

    hmap = core.std.Convolution(src, matrix=convknl_h, saturate=False, planes=planes, divisor=conv_div)
    vmap = core.std.Convolution(src, matrix=convknl_v, saturate=False, planes=planes, divisor=conv_div)

    if mrad > 0:
        hmap = haf.mt_expand_multi(hmap, sw=0, sh=mrad, planes=planes)
        vmap = haf.mt_expand_multi(vmap, sw=mrad, sh=0, planes=planes)
    elif mrad < 0:
        hmap = haf.mt_inpand_multi(hmap, sw=0, sh=-mrad, planes=planes)
        vmap = haf.mt_inpand_multi(vmap, sw=-mrad, sh=0, planes=planes)

    if calc_mode == 0:
        ldexpr = '{peak} 1 x 0.0001 + y 0.0001 + / {power} pow + /'.format(peak=(1 << bits) - 1, power=power)
    else:
        ldexpr = 'y 0.0001 + x 0.0001 + dup * y 0.0001 + dup * + sqrt / {peak} *'.format(peak=(1 << bits) - 1)
    ldmap = core.std.Expr([hmap, vmap], [(ldexpr if i in planes else '') for i in range(src.format.num_planes)])

    if show == 0:
        return core.std.MaskedMerge(flt_h, flt_v, ldmap, planes=planes)
    elif show == 1:
        return ldmap
    elif show == 2:
        return hmap
    elif show == 3:
        return vmap
    else:
        raise ValueError


def Compare(src: vs.VideoNode, flt: vs.VideoNode, power: float = 1.5,
            chroma: bool = False, mode: int = 2
            ) -> vs.VideoNode:
    """Visualizes the difference between the source clip and filtered clip.

    Args:
        src: Source clip.

        flt: Filtered clip.

        power: (float) The variable in the processing function which controls the "strength" to increase difference. Default is 1.5.

        chroma: (bool) Whether to process chroma. Default is False.

        mode: (1 or 2) Different processing function. 1: non-linear; 2: linear.

    """

    funcName = 'Compare'

    if not isinstance(src, vs.VideoNode):
        raise TypeError(funcName + ': \"src\" must be a clip!')
    if src.format.color_family not in [vs.GRAY, vs.YUV]:
        raise TypeError(funcName + ': \"src\" must be a YUV clip!')
    if not isinstance(flt, vs.VideoNode):
        raise TypeError(funcName + ': \"flt\" must be a clip!')
    if mode not in [1, 2]:
        raise TypeError(funcName + ': \"mode\" must be in [1, 2]!')

    Compare2(src, flt, props_list=['width', 'height', 'format.name'])

    isGray = src.format.color_family == vs.GRAY
    bits = src.format.bits_per_sample
    sample = src.format.sample_type

    expr = {}
    expr[1] = 'y x - abs 1 + {power} pow 1 -'.format(power=power)
    expr[2] = 'y x - {scale} * {neutral} +'.format(scale=32768 / (65536 ** (1 / power) - 1), neutral=32768)

    chroma = chroma or isGray

    if bits != 16:
        src = mvf.Depth(src, 16, sample=vs.INTEGER)
        flt = mvf.Depth(flt, 16, sample=vs.INTEGER)
        diff = core.std.Expr([src, flt], [expr[mode]] if chroma else [expr[mode], '{neutral}'.format(neutral=32768)])
        diff = mvf.Depth(diff, depth=bits, sample=sample, fulls=True, fulld=True, dither="none", ampo=0, ampn=0)
    else:
        diff = core.std.Expr([src, flt], [expr[mode]] if chroma else [expr[mode], '{neutral}'.format(neutral=32768)])

    return diff


def Compare2(clip1: vs.VideoNode, clip2: vs.VideoNode,
             props_list: Optional[Sequence[str]] = None
             ) -> None:
    """Compares the formats of two clips.

    TypeError will be raised when one of the format of two clips are not identical.
    Otherwise, None is returned.

    Args:
        clip1, clip2: Input.

        props_list: (list of strings) A list containing the format to be compared.
            If it is none, all the formats will be compared.
            Default is None.

    """

    funcName = 'Compare2'

    if not isinstance(clip1, vs.VideoNode):
        raise TypeError(funcName + ': \"clip1\" must be a clip!')

    if not isinstance(clip2, vs.VideoNode):
        raise TypeError(funcName + ': \"clip2\" must be a clip!')

    if props_list is None:
        props_list = ['width', 'height', 'num_frames', 'fps', 'format.name']

    info = ''

    for prop in props_list:
        clip1_prop = eval('clip1.{prop}'.format(prop=prop))
        clip2_prop = eval('clip2.{prop}'.format(prop=prop))

        if clip1_prop != clip2_prop:
            info += '{prop}: {clip1_prop} != {clip2_prop}\n'.format(prop=prop, clip1_prop=clip1_prop, clip2_prop=clip2_prop)

    if info != '':
        info = '\n\n{}'.format(info)

        raise TypeError(info)


def ExInpand(input: vs.VideoNode, mrad: Union[int, Sequence[int], Sequence[Sequence[int]]] = 0,
             mode: Union[int, str, Sequence[Union[int, str]]] = 'rectangle',
             planes: PlanesType = None
             ) -> vs.VideoNode:
    """A filter to simplify the calls of std.Maximum()/std.Minimum() and their concatenation.

    Args:
        input: Source clip.

        mrad: (int []) How many times to use std.Maximum()/std.Minimum(). Default is 0.
            Positive value indicates to use std.Maximum().
            Negative value indicates to use std.Minimum().
            Values can be put into a list, or a list of lists.

            Example:
                mrad=[2, -1] is equvalant to clip.std.Maximum().std.Maximum().std.Minimum()
                mrad=[[2, 1], [2, -1]] is equivalant to
                    haf.mt_expand_multi(clip, sw=2, sh=1).std.Maximum().std.Maximum().std.Minimum()

        mode: (0:"rectangle", 1:"losange" or 2:"ellipse", int [] or str []). Default is "rectangle"
            The shape of the kernel.

        planes: (int []) Whether to process the corresponding plane. By default, every plane will be processed.
            The unprocessed planes will be copied from "input".

    """

    funcName = 'ExInpand'

    if not isinstance(input, vs.VideoNode):
        raise TypeError(funcName + ': \"input\" must be a clip!')

    if planes is None:
        planes = list(range(input.format.num_planes))
    elif isinstance(planes, int):
        planes = [planes]

    if isinstance(mrad, int):
        mrad = [mrad]
    elif not isinstance(mrad, abc.Sequence):
        raise TypeError(funcName + ': \"mrad\" must be an int, a list of ints or lists of two ints!')

    if isinstance(mode, (str, int)):
        mode = [mode]
    elif not isinstance(mode, abc.Sequence):
        raise TypeError(funcName + ': \"mode\" must be an int, a string, a list of ints, strings or unions of ints and strings!')

    # internel function
    def ExInpand_process(input: vs.VideoNode, mode: Union[int, str],
                         planes: Union[int, Sequence[int]],
                         mrad: Union[int, Tuple[int, int]]) -> vs.VideoNode:
        if isinstance(mode, int):
            mode = ['rectangle', 'losange', 'ellipse'][mode]
        elif isinstance(mode, str):
            mode = mode.lower()
            if mode not in ['rectangle', 'losange', 'ellipse']:
                raise ValueError(funcName + ': \"mode\" must be an int in [0, 2] or a specific string in [\"rectangle\", \"losange\", \"ellipse\"]!')
        else:
            raise TypeError(funcName + ': \"mode\" must be an int in [0, 2] or a specific string in [\"rectangle\", \"losange\", \"ellipse\"]!')

        if isinstance(mrad, int):
            sw = sh = mrad
        else:
            sw, sh = mrad

        if sw * sh < 0:
            raise TypeError(funcName + ': \"mrad\" at a time must be both positive or negative!')

        if sw > 0 or sh > 0:
            return haf.mt_expand_multi(input, mode=mode, planes=planes, sw=sw, sh=sh)
        else:
            return haf.mt_inpand_multi(input, mode=mode, planes=planes, sw=-sw, sh=-sh)

    # process
    for i in range(len(mrad)):
        if isinstance(mrad[i], abc.Sequence):
            for n in mrad[i]: # type: ignore
                if not isinstance(n, int):
                    raise TypeError(funcName + ': \"mrad\" must be an int, a list of ints or lists of two ints!')

            if len(mrad[i]) == 1: # type: ignore
                _mrad = (mrad[i][0], mrad[i][0]) # type: ignore
            elif len(mrad[i]) == 2: # type: ignore
                _mrad = tuple(mrad[i]) # type: ignore
            else:
                raise TypeError(funcName + ': \"mrad\" must be an int, a list of ints or lists of two ints!')
        elif isinstance(mrad[i], int):
            _mrad = mrad[i] # type: ignore
        else:
            raise TypeError(funcName + ': \"mrad\" must be an int, a list of ints or lists of two ints!')

        clip = ExInpand_process(input, mode=mode[min(i, len(mode) - 1)], mrad=_mrad, planes=planes)

    return clip


def InDeflate(input: vs.VideoNode, msmooth: Union[int, Sequence[int]] = 0,
              planes: PlanesType = None
              ) -> vs.VideoNode:
    """A filter to simplify the calls of std.Inflate()/std.Deflate() and their concatenation.

    Args:
        input: Source clip.

        msmooth: (int []) How many times to use std.Inflate()/std.Deflate(). Default is 0.
            The behaviour is the same as "mode" in ExInpand().

        planes: (int []) Whether to process the corresponding plane. By default, every plane will be processed.
            The unprocessed planes will be copied from "input".

    """

    funcName = 'InDeFlate'

    if not isinstance(input, vs.VideoNode):
        raise TypeError(funcName + ': \"input\" must be a clip!')

    if planes is None:
        planes = list(range(input.format.num_planes))
    elif isinstance(planes, int):
        planes = [planes]

    if isinstance(msmooth, int):
        msmoooth = [msmooth]

    # internel function
    def InDeflate_process(input: vs.VideoNode, radius: int,
                          planes: PlanesType = None
                          ) -> vs.VideoNode:
        if radius > 0:
            return haf.mt_inflate_multi(input, planes=planes, radius=radius)
        else:
            return haf.mt_deflate_multi(input, planes=planes, radius=-radius)

    # process
    if isinstance(msmooth, list):
        for m in msmooth:
            if not isinstance(m, int):
                raise TypeError(funcName + ': \"msmooth\" must be an int or a list of ints!')
            else:
                clip = InDeflate_process(input, radius=m, planes=planes)
    else:
        raise TypeError(funcName + ': \"msmooth\" must be an int or a list of ints!')

    return clip


def MultiRemoveGrain(input: vs.VideoNode, mode: Union[int, Sequence[int]] = 0,
                     loop: int = 1
                     ) -> vs.VideoNode:
    """A filter to simplify the calls of rgvs.RemoveGrain().

    Args:
        input: Source clip.

        mode: (int []) "mode" in rgvs.RemoveGrain().
            Can be a list, the logic is similar to "mode" in ExInpand().

            Example: mode=[4, 11, 11] is equivalant to clip.rgvs.RemoveGrain(4).rgvs.RemoveGrain(11).rgvs.RemoveGrain(11)
            Default is 0.

        loop: (int) How many times the "mode" loops.

    """

    funcName = 'MultiRemoveGrain'

    if not isinstance(input, vs.VideoNode):
        raise TypeError(funcName + ': \"input\" must be a clip!')

    if isinstance(mode, int):
        mode = [mode]

    if not isinstance(loop, int):
        raise TypeError(funcName + ': \"loop\" must be an int!')
    if loop < 0:
        raise ValueError(funcName + ': \"loop\" must be positive value!')

    if isinstance(mode, list):
        for i in range(loop):
            for m in mode:
                clip = core.rgvs.RemoveGrain(input, mode=m)
    else:
        raise TypeError(funcName + ': \"mode\" must be an int, a list of ints or a list of a list of ints!')

    return clip


def GradFun3(src: vs.VideoNode, thr: float = 0.35, radius: Optional[int] = None,
             elast: float = 3.0, mask: int = 2, mode: Optional[int] = None,
             ampo: Optional[float] = None, ampn: Optional[float] = None,
             pat: Optional[int] = None, dyn: Optional[int] = None, lsb: bool = False,
             staticnoise: Optional[int] = None, smode: int = 1,
             thr_det: Optional[float] = None, debug: bool = False,
             thrc: Optional[float] = None, radiusc: Optional[int] = None,
             elastc: Optional[float] = None, planes: PlanesType = None,
             ref: Optional[vs.VideoNode] = None
             ) -> vs.VideoNode:
    """GradFun3 by Firesledge v0.1.1

    Port by Muonium  2016/6/18
    Port from Dither_tools v1.27.2 (http://avisynth.nl/index.php/Dither_tools)
    Internal precision is always 16 bits.

    Read the document of Avisynth version for more details.

    Notes:
        1. In this function I try to keep the original look of GradFun3 in Avisynth.
            It should be better to use Frechdachs's GradFun3 in his fvsfunc.py
            (https://github.com/Irrational-Encoding-Wizardry/fvsfunc) which is more novel and powerful.

    Removed parameters:
        "dthr", "wmin", "thr_edg", "subspl", "lsb_in"

    Parameters "y", "u", "v" are changed into "planes"

    """

    funcName = 'GradFun3'

    if not isinstance(src, vs.VideoNode):
        raise TypeError(funcName + ': \"src\" must be a clip!')
    if src.format.color_family not in [vs.YUV, vs.GRAY]:
        raise TypeError(funcName + ': \"src\" must be YUV or GRAY color family!')

    if not isinstance(thr, (float, int)):
        raise TypeError(funcName + ': \"thr\" must be an int or a float!')

    if smode not in [0, 1, 2, 3]:
        raise ValueError(funcName + ': \"smode\" must be in [0, 1, 2, 3]!')

    if radius is None:
        radius = (16 if src.width > 1024 or src.height > 576 else 12) if (smode == 1 or smode == 2) else 9
    elif isinstance(radius, int):
        if radius <= 0:
            raise ValueError(funcName + ': \"radius\" must be strictly positive.')
    else:
        raise TypeError(funcName + ': \"radius\" must be an int!')

    if isinstance(elast, (int, float)):
        if elast < 1:
            raise ValueError(funcName + ': Valid range of \"elast\" is [1, +inf)!')
    else:
        raise TypeError(funcName + ': \"elast\" must be an int or a float!')

    if not isinstance(mask, int):
        raise TypeError(funcName + ': \"mask\" must be an int!')

    if thr_det is None:
        thr_det = 2 + round(max(thr - 0.35, 0) / 0.3)
    elif isinstance(thr_det, (int, float)):
        if thr_det <= 0.0:
            raise ValueError(funcName + '" \"thr_det\" must be strictly positive!')
    else:
        raise TypeError(funcName + ': \"mask\" must be an int or a float!')

    if not isinstance(debug, bool) and debug not in [0, 1]:
        raise TypeError(funcName + ': \"debug\" must be a bool!')

    if thrc is None:
        thrc = thr

    if radiusc is None:
        radiusc = radius
    elif isinstance(radiusc, int):
        if radiusc <= 0:
            raise ValueError(funcName + '\"radiusc\" must be strictly positive.')
    else:
        raise TypeError(funcName + '\"radiusc\" must be an int!')

    if elastc is None:
        elastc = elast
    elif isinstance(elastc, (int, float)):
        if elastc < 1:
            raise ValueError(funcName + ':valid range of \"elastc\" is [1, +inf)!')
    else:
        raise TypeError(funcName + ': \"elastc\" must be an int or a float!')

    if planes is None:
        planes = list(range(src.format.num_planes))
    elif isinstance(planes, int):
        planes = [planes]

    if ref is None:
        ref = src
    elif not isinstance(ref, vs.VideoNode):
        raise TypeError(funcName + ': \"ref\" must be a clip!')
    elif ref.format.color_family not in [vs.YUV, vs.GRAY]:
        raise TypeError(funcName + ': \"ref\" must be YUV or GRAY color family!')
    elif src.width != ref.width or src.height != ref.height:
        raise TypeError(funcName + ': \"ref\" must be of the same size as \"src\"!')

    bits = src.format.bits_per_sample
    src_16 = core.fmtc.bitdepth(src, bits=16, planes=planes) if bits < 16 else src
    src_8 = core.fmtc.bitdepth(src, bits=8, dmode=1, planes=[0]) if bits != 8 else src
    if src is ref:
        ref_16 = src_16
    else:
        ref_16 = core.fmtc.bitdepth(ref, bits=16, planes=planes) if ref.format.bits_per_sample < 16 else ref

    # Main debanding
    """
    chroma_flag: Whether we need to process Y and UV separately. It's True when:
        Y is processed;
        at least one from UV is processed;
        Y and UV use different parameters.
    """
    chroma_flag = (thrc != thr or radiusc != radius or
                   elastc != elast) and 0 in planes and (1 in planes or 2 in planes)

    if chroma_flag:
        planes2 = [0]
    else:
        planes2 = list(planes)

    if not planes2:
        raise ValueError(funcName + ': no plane is processed!')

    flt_y = _GF3_smooth(src_16, ref_16, smode, radius, thr, elast, planes2)
    if chroma_flag:
        planes2 = [i for i in planes if i > 0]
        flt_c = _GF3_smooth(src_16, ref_16, smode, radiusc, thrc, elastc, planes2)
        flt = core.std.ShufflePlanes([flt_y, flt_c], list(range(src.format.num_planes)), src.format.color_family)
    else:
        flt = flt_y

    # Edge/detail mask
    td_lo = max(thr_det * 0.75, 1.0)
    td_hi = max(thr_det, 1.0)
    mexpr = 'x {tl} - {th} {tl} - / 255 *'.format(tl=td_lo - 0.0001, th=td_hi + 0.0001)

    if mask > 0:
        dmask = mvf.GetPlane(src_8, 0)
        dmask = _Build_gf3_range_mask(dmask, mask)
        dmask = core.std.Expr([dmask], [mexpr])
        dmask = core.rgvs.RemoveGrain(dmask, [22])
        if mask > 1:
            dmask = core.std.Convolution(dmask, matrix=[1, 2, 1, 2, 4, 2, 1, 2, 1])
            if mask > 2:
                dmask = core.std.Convolution(dmask, matrix=[1]*9)
        dmask = core.resize.Point(dmask, format=vs.GRAY16)
        res_16 = core.std.MaskedMerge(flt, src_16, dmask, planes=planes, first_plane=True)
    else:
        res_16 = flt

    # Dithering
    result = res_16 if lsb or bits >= 16 else core.fmtc.bitdepth(res_16, bits=bits, planes=planes, dmode=mode,
                                                                 ampo=ampo, ampn=ampn, dyn=dyn,
                                                                 staticnoise=staticnoise, patsize=pat)

    if debug:
        last = dmask
        if not lsb:
            last = core.fmtc.bitdepth(last, bits=8, fulls=True, fulld=True)
    else:
        last = result

    return last


def _GF3_smooth(src_16: vs.VideoNode, ref_16: vs.VideoNode, smode: int, radius: int,
                thr: float, elast: float, planes: PlanesType
                ) -> vs.VideoNode:
    funcName = "_GF3_smooth"

    if smode == 0:
        return _GF3_smoothgrad_multistage(src_16, ref_16, radius, thr, elast, planes)
    elif smode == 1:
        return _GF3_dfttest(src_16, ref_16, radius, thr, elast, planes)
    elif smode == 2:
        return _GF3_bilateral_multistage(src_16, ref_16, radius, thr, elast, planes)
    elif smode == 3:
        return _GF3_smoothgrad_multistage_3(src_16, radius, thr, elast, planes)
    else:
        raise ValueError(funcName + ': wrong smode value!')


def _GF3_smoothgrad_multistage(src: vs.VideoNode, ref: vs.VideoNode, radius: int,
                               thr: float, elast: float, planes: PlanesType
                               ) -> vs.VideoNode:
    ela_2 = max(elast * 0.83, 1.0)
    ela_3 = max(elast * 0.67, 1.0)
    r2 = radius * 2 // 3
    r3 = radius * 3 // 3
    r4 = radius * 4 // 4
    last = src
    last = SmoothGrad(last, radius=r2, thr=thr, elast=elast, ref=ref, planes=planes) if r2 >= 1 else last
    last = SmoothGrad(last, radius=r3, thr=thr * 0.7, elast=ela_2, ref=ref, planes=planes) if r3 >= 1 else last
    last = SmoothGrad(last, radius=r4, thr=thr * 0.46, elast=ela_3, ref=ref, planes=planes) if r4 >= 1 else last
    return last


def _GF3_smoothgrad_multistage_3(src: vs.VideoNode, radius: int, thr: float,
                                 elast: float, planes: PlanesType
                                 ) -> vs.VideoNode:
    ref = SmoothGrad(src, radius=radius // 3, thr=thr * 0.8, elast=elast)
    last = BoxFilter(src, radius=radius, planes=planes)
    last = BoxFilter(last, radius=radius, planes=planes)
    last = mvf.LimitFilter(last, src, thr=thr * 0.6, elast=elast, ref=ref, planes=planes)
    return last


def _GF3_dfttest(src: vs.VideoNode, ref: vs.VideoNode, radius: int,
                 thr: float, elast: float, planes: PlanesType
                 ) -> vs.VideoNode:
    hrad = max(radius * 3 // 4, 1)
    last = core.dfttest.DFTTest(src, sigma=hrad * thr * thr * 32, sbsize=hrad * 4,
                                sosize=hrad * 3, tbsize=1, planes=planes)
    last = mvf.LimitFilter(last, ref, thr=thr, elast=elast, planes=planes)

    return last


def _GF3_bilateral_multistage(src: vs.VideoNode, ref: vs.VideoNode, radius: int,
                              thr: float, elast: float, planes: PlanesType
                              ) -> vs.VideoNode:
    last = core.bilateral.Bilateral(src, ref=ref, sigmaS=radius / 2, sigmaR=thr / 255, planes=planes, algorithm=0)

    last = mvf.LimitFilter(last, src, thr=thr, elast=elast, planes=planes)

    return last


def _Build_gf3_range_mask(src: vs.VideoNode, radius: int = 1) -> vs.VideoNode:
    last = src

    if radius > 1:
        ma = haf.mt_expand_multi(last, mode='ellipse', planes=[0], sw=radius, sh=radius)
        mi = haf.mt_inpand_multi(last, mode='ellipse', planes=[0], sw=radius, sh=radius)
        last = core.std.Expr([ma, mi], ['x y -'])
    else:
        bits = src.format.bits_per_sample
        black = 0
        white = (1 << bits) - 1
        maxi = core.std.Maximum(last, [0])
        mini = core.std.Minimum(last, [0])
        exp = "x y -"
        exp2 = "x {thY1} < {black} x ? {thY2} > {white} x ?".format(thY1=0, thY2=255, black=black, white=white)
        last = core.std.Expr([maxi,mini], [exp])
        last = core.std.Expr([last], [exp2])

    return last


def AnimeMask(input: vs.VideoNode, shift: float = 0, expr: Optional[str] = None,
              mode: int = 1, **resample_args: Any
              ) -> vs.VideoNode:
    """Generates edge/ringing mask for anime based on gradient operator.

    For Anime's ringing mask, it's recommended to set "shift" between 0.5 and 1.0.

    Args:
        input: Source clip. Only the First plane will be processed.

        shift: (float, -1.5 ~ 1.5) The distance of translation. Default is 0.

        expr: (string) Subsequent processing in std.Expr(). Default is "".

        mode: (-1 or 1) Type of the kernel, which simply inverts the pixel values and "shift".
            Typically, -1 is for edge, 1 is for ringing. Default is 1.

        resample_args: (dict) Additional parameters passed to core.resize in the form of dict.

    """

    funcName = 'AnimeMask'

    if not isinstance(input, vs.VideoNode):
        raise TypeError(funcName + ': \"input\" must be a clip!')

    if input.format.color_family != vs.GRAY:
        input = mvf.GetPlane(input, 0)

    if mode not in [-1, 1]:
        raise ValueError(funcName + ': \'mode\' have not a correct value! [-1 or 1]')

    if mode == -1:
        input = core.std.Invert(input)
        shift = -shift

    full_args = dict(range_s="full", range_in_s="full")
    mask1 = core.std.Convolution(input, [0, 0, 0, 0, 2, -1, 0, -1, 0], saturate=True).resize.Bicubic(src_left=shift,
        src_top=shift, **full_args, **resample_args) # type: ignore
    mask2 = core.std.Convolution(input, [0, -1, 0, -1, 2, 0, 0, 0, 0], saturate=True).resize.Bicubic(src_left=-shift,
        src_top=-shift, **full_args, **resample_args) # type: ignore
    mask3 = core.std.Convolution(input, [0, -1, 0, 0, 2, -1, 0, 0, 0], saturate=True).resize.Bicubic(src_left=shift,
        src_top=-shift, **full_args, **resample_args) # type: ignore
    mask4 = core.std.Convolution(input, [0, 0, 0, -1, 2, 0, 0, -1, 0], saturate=True).resize.Bicubic(src_left=-shift,
        src_top=shift, **full_args, **resample_args) # type: ignore

    calc_expr = 'x x * y y * + z z * + a a * + sqrt '

    if isinstance(expr, str):
        calc_expr += expr

    mask = core.std.Expr([mask1, mask2, mask3, mask4], [calc_expr])

    return mask


def AnimeMask2(input: vs.VideoNode, r: float = 1.2, expr: Optional[str] = None,
               mode: int = 1
               ) -> vs.VideoNode:
    """Yet another filter to generate edge/ringing mask for anime.

    More specifically, it's an approximatation of the difference of gaussians filter based on resampling.

    Args:
        input: Source clip. Only the First plane will be processed.

        r: (float, positive) Radius of resampling coefficient. Default is 1.2.

        expr: (string) Subsequent processing in std.Expr(). Default is "".

        mode: (-1 or 1) Type of the kernel. Typically, -1 is for edge, 1 is for ringing. Default is 1.

    """

    funcName = 'AnimeMask2'

    if not isinstance(input, vs.VideoNode):
        raise TypeError(funcName + ': \"input\" must be a clip!')

    if input.format.color_family != vs.GRAY:
        input = mvf.GetPlane(input, 0)

    w = input.width
    h = input.height

    if mode not in [-1, 1]:
        raise ValueError(funcName + ': \'mode\' have not a correct value! [-1 or 1]')

    smooth = core.resize.Bicubic(input, haf.m4(w / r), haf.m4(h / r), filter_param_a=1/3, filter_param_b=1/3).resize.Bicubic(w, h, filter_param_a=1, filter_param_b=0)
    smoother = core.resize.Bicubic(input, haf.m4(w / r), haf.m4(h / r), filter_param_a=1/3, filter_param_b=1/3).resize.Bicubic(w, h, filter_param_a=1.5, filter_param_b=-0.25)

    calc_expr = 'x y - ' if mode == 1 else 'y x - '

    if isinstance(expr, str):
        calc_expr += expr

    mask = core.std.Expr([smooth, smoother], [calc_expr])

    return mask


def PolygonExInpand(input: vs.VideoNode, shift: float = 0, shape: int = 0, mixmode: int = 0,
                    noncentral: bool = False, step: float = 1, amp: float = 1,
                    **resample_args: Any
                    ) -> vs.VideoNode:
    """Processes mask based on resampling.

    Args:
        input: Source clip. Only the First plane will be processed.

        shift: (float) Distance of expanding/inpanding. Default is 0.

        shape: (int, 0:losange, 1:square, 2:octagon) The shape of expand/inpand kernel. Default is 0.

        mixmode: (int, 0:max, 1:arithmetic mean, 2:quadratic mean)
            Method used to calculate the mix of different mask. Default is 0.

        noncentral: (bool) Whether to calculate the center pixel in mix process.

        step: (float) Step of expanding/inpanding. Default is 1.

        amp: (float) Linear multiple to strengthen the final mask. Default is 1.

        resample_args: (dict) Additional parameters passed to core.resize in the form of dict.

    """

    funcName = 'PolygonExInpand'

    if not isinstance(input, vs.VideoNode):
        raise TypeError(funcName + ': \"input\" must be a clip!')

    if shape not in list(range(3)):
        raise ValueError(funcName + ': \'shape\' have not a correct value! [0, 1 or 2]')

    if mixmode not in list(range(3)):
        raise ValueError(funcName + ': \'mixmode\' have not a correct value! [0, 1 or 2]')

    if step <= 0:
        raise ValueError(funcName + ': \'step\' must be positive!')

    invert = False
    if shift < 0:
        invert = True
        input = core.std.Invert(input)
        shift = -shift
    elif shift == 0.:
        return input

    mask5 = input

    while shift > 0:
        step = min(step, shift)
        shift = shift - step

        ortho = step
        inv_ortho = -step
        dia = math.sqrt(step / 2)
        inv_dia = -math.sqrt(step / 2)

        # shift
        if shape == 0 or shape == 2:
            mask2 = core.resize.Bilinear(mask5, src_left=0, src_top=ortho, **resample_args)
            mask4 = core.resize.Bilinear(mask5, src_left=ortho, src_top=0, **resample_args)
            mask6 = core.resize.Bilinear(mask5, src_left=inv_ortho, src_top=0, **resample_args)
            mask8 = core.resize.Bilinear(mask5, src_left=0, src_top=inv_ortho, **resample_args)

        if shape == 1 or shape == 2:
            mask1 = core.resize.Bilinear(mask5, src_left=dia, src_top=dia, **resample_args)
            mask3 = core.resize.Bilinear(mask5, src_left=inv_dia, src_top=dia, **resample_args)
            mask7 = core.resize.Bilinear(mask5, src_left=dia, src_top=inv_dia, **resample_args)
            mask9 = core.resize.Bilinear(mask5, src_left=inv_dia, src_top=inv_dia, **resample_args)

        # mix
        if noncentral:
            expr_list = [
                'x y max z max a max',
                'x y + z + a + 4 /',
                'x x * y y * + z z * + a a * + 4 / sqrt',
                'x y max z max a max b max c max d max e max',
                'x y + z + a + b + c + d + e + 8 /',
                'x x * y y * + z z * + a a * + b b * + c c * + d d * + e e * + 8 / sqrt',
                ]

            if shape == 0 or shape == 1:
                expr = expr_list[mixmode] + ' {amp} *'.format(amp=amp)
                mask5 = core.std.Expr([mask2, mask4, mask6, mask8] if shape == 0 else [mask1, mask3, mask7, mask9], [expr])
            else: # shape == 2
                expr = expr_list[mixmode + 3] + ' {amp} *'.format(amp=amp)
                mask5 = core.std.Expr([mask1, mask2, mask3, mask4, mask6, mask7, mask8, mask9], [expr])
        else: # noncentral == False
            expr_list = [
                'x y max z max a max b max',
                'x y + z + a + b + 5 /',
                'x x * y y * + z z * + a a * + b b * + 5 / sqrt',
                'x y max z max a max b max c max d max e max f max',
                'x y + z + a + b + c + d + e + f + 9 /',
                'x x * y y * + z z * + a a * + b b * + c c * + d d * + e e * + f f * + 9 / sqrt',
                ]

            if (shape == 0) or (shape == 1):
                expr = expr_list[mixmode] + ' {amp} *'.format(amp=amp)
                mask5 = core.std.Expr([mask2, mask4, mask5, mask6, mask8] if shape == 0 else
                    [mask1, mask3, mask5, mask7, mask9], [expr])
            else: # shape == 2
                expr = expr_list[mixmode + 3] + ' {amp} *'.format(amp=amp)
                mask5 = core.std.Expr([mask1, mask2, mask3, mask4, mask5, mask6, mask7, mask8, mask9], [expr])

    return core.std.Invert(mask5) if invert else mask5


def Luma(input: vs.VideoNode, plane: int = 0, power: int = 4) -> vs.VideoNode:
    """std.Lut() implementation of Luma() in Histogram() filter.

    Args:
        input: Source clip. Only one plane will be processed.

        plane: (int) Which plane to be processed. Default is 0.

        power: (int) Coefficient in processing. Default is 4.

    """

    funcName = 'Luma'

    if not isinstance(input, vs.VideoNode):
        raise TypeError(funcName + ': \"input\" must be a clip!')

    if (input.format.sample_type != vs.INTEGER):
        raise TypeError(funcName + ': \"input\" must be of integer format!')

    bits = input.format.bits_per_sample
    peak = (1 << bits) - 1

    clip = mvf.GetPlane(input, plane)


    def calc_luma(x: int) -> int:
        p = x << power
        return (peak - (p & peak)) if (p & (peak + 1)) else (p & peak)

    return core.std.Lut(clip, function=calc_luma)


def ediaa(a: vs.VideoNode) -> vs.VideoNode:
    """Suggested by Mystery Keeper in "Denoise of tv-anime" thread

    Read the document of Avisynth version for more details.

    """

    funcName = 'ediaa'

    if not isinstance(a, vs.VideoNode):
        raise TypeError(funcName + ': \"a\" must be a clip!')

    last = core.eedi2.EEDI2(a, field=1).std.Transpose()
    last = core.eedi2.EEDI2(last, field=1).std.Transpose()
    last = core.resize.Spline36(last, a.width, a.height, src_left=-0.5, src_top=-0.5)

    return last


def nnedi3aa(a: vs.VideoNode) -> vs.VideoNode:
    """Using nnedi3 (Emulgator):

    Read the document of Avisynth version for more details.

    """

    funcName = 'nnedi3aa'

    if not isinstance(a, vs.VideoNode):
        raise TypeError(funcName + ': \"a\" must be a clip!')

    if nnedi3 and callable(nnedi3):
        last = nnedi3(a, field=1, dh=True).std.Transpose()
        last = nnedi3(last, field=1, dh=True).std.Transpose()
    else:
        raise RuntimeError("nnedi3 not found")
    last = core.resize.Spline36(last, a.width, a.height, src_left=-0.5, src_top=-0.5)

    return last


def maa(input: vs.VideoNode) -> vs.VideoNode:
    """Anti-aliasing with edge masking by martino,
    mask using "sobel" taken from Kintaro's useless filterscripts and modded by thetoof for spline36

    Read the document of Avisynth version for more details.

    """

    funcName = 'maa'

    if not isinstance(input, vs.VideoNode):
        raise TypeError(funcName + ': \"input\" must be a clip!')

    w = input.width
    h = input.height
    bits = input.format.bits_per_sample

    if input.format.color_family != vs.GRAY:
        input_src = input # type: Optional[vs.VideoNode]
        input = mvf.GetPlane(input, 0)
    else:
        input_src = None

    mask = core.std.Convolution(input, [0, -1, 0, -1, 0, 1, 0, 1, 0], divisor=2, saturate=False).std.Binarize(scale(7, bits) + 1)
    aa_clip = core.resize.Spline36(input, w * 2, h * 2)
    aa_clip = core.sangnom.SangNom(aa_clip).std.Transpose()
    aa_clip = core.sangnom.SangNom(aa_clip).std.Transpose()
    aa_clip = core.resize.Spline36(aa_clip, w, h)
    last = core.std.MaskedMerge(input, aa_clip, mask)

    if input_src is None:
        return last
    else:
        return core.std.ShufflePlanes([last, input_src], planes=list(range(input_src.format.num_planes)),
            colorfamily=input_src.format.color_family)


def SharpAAMcmod(orig: vs.VideoNode, dark: float = 0.2, thin: int = 10, sharp: int = 150,
                 smooth: int = -1, stabilize: bool = False, tradius: int = 2, aapel: int = 1,
                 aaov: Optional[int] = None, aablk: Optional[int] = None, aatype: str = 'nnedi3'
                 ) -> vs.VideoNode:
    """High quality MoComped AntiAliasing script.

    Also a line darkener since it uses edge masking to apply tweakable warp-sharpening,
    "normal" sharpening and line darkening with optional temporal stabilization of these edges.
    Part of AnimeIVTC.

    Author: thetoof. Developed in the "fine anime antialiasing thread".

    Only the first plane (luma) will be processed.

    Args:
        orig: Source clip. Only the first plane will be processed.

        dark: (float) Strokes darkening strength. Default is 0.2.

        thin: (int) Presharpening. Default is 10.

        sharp: (int) Postsharpening. Default is 150.

        smooth: (int) Postsmoothing. Default is -1.

        stabilize: (bool) Use post stabilization with Motion Compensation. Default is False.

        tradius: (1~3) 1 = Degrain1 / 2 = Degrain2 / 3 = Degrain3. Default is 2.

        aapel: (int) Accuracy of the motion estimation. Default is 1
            (Value can only be 1, 2 or 4.
            1 means a precision to the pixel.
            2 means a precision to half a pixel,
            4 means a precision to quarter a pixel,
            produced by spatial interpolation (better but slower).)

        aaov: (int) Block overlap value (horizontal). Default is None.
            Must be even and less than block size.(Higher = more precise & slower)

        aablk: (4, 8, 16, 32, 64, 128) Size of a block (horizontal). Default is 8.
            Larger blocks are less sensitive to noise, are faster, but also less accurate.

        aatype: ("sangnom", "eedi2" or "nnedi3"). Default is "nnedi3".
            Use Sangnom() or EEDI2() or NNEDI3() for anti-aliasing.

    """

    funcName = 'SharpAAMcmod'

    if not isinstance(orig, vs.VideoNode):
        raise TypeError(funcName + ': \"orig\" must be a clip!')

    w = orig.width
    h = orig.height
    bits = orig.format.bits_per_sample

    if orig.format.color_family != vs.GRAY:
        orig_src = orig # type: Optional[vs.VideoNode]
        orig = mvf.GetPlane(orig, 0)
    else:
        orig_src = None

    if aaov is None:
        aaov = 8 if w > 1100 else 4

    if aablk is None:
        aablk = 16 if w > 1100 else 8

    m = core.std.Expr([core.std.Convolution(orig, [5, 10, 5, 0, 0, 0, -5, -10, -5], divisor=4, saturate=False),
        core.std.Convolution(orig, [5, 0, -5, 10, 0, -10, 5, 0, -5], divisor=4, saturate=False)],
        ['x y max {neutral} / 0.86 pow {peak} *'.format(neutral=1 << (bits-1), peak=(1 << bits)-1)])

    if thin == 0 and dark == 0.:
        preaa = orig
    elif thin == 0:
        preaa = haf.Toon(orig, str=dark)
    elif dark == 0.:
        preaa = core.warp.AWarpSharp2(orig, depth=thin)
    else:
        preaa = haf.Toon(orig, str=dark).warp.AWarpSharp2(depth=thin)

    aatype = aatype.lower()
    if aatype == 'sangnom':
        aa = core.resize.Spline36(preaa, w * 2, h * 2)
        aa = core.std.Transpose(aa).sangnom.SangNom()
        aa = core.std.Transpose(aa).sangnom.SangNom()
        aa = core.resize.Spline36(aa, w, h)
    elif aatype == 'eedi2':
        aa = ediaa(preaa)
    elif aatype == 'nnedi3':
        aa = nnedi3aa(preaa)
    else:
        raise ValueError(funcName + ': valid values of \"aatype\" are \"sangnom\", \"eedi2\" and \"nnedi3\"!')

    if sharp == 0 and smooth == 0:
        postsh = aa
    else:
        postsh = haf.LSFmod(aa, strength=sharp, overshoot=1, soft=smooth, edgemode=1)

    merged = core.std.MaskedMerge(orig, postsh, m)

    if stabilize:
        sD = core.std.MakeDiff(orig, merged)

        origsuper = haf.DitherLumaRebuild(orig, s0=1).mv.Super(pel=aapel)
        sDsuper = core.mv.Super(sD, pel=aapel)

        if tradius >= 1:
            fv1 = core.mv.Analyse(origsuper, isb=False, delta=1, overlap=aaov, blksize=aablk)
            bv1 = core.mv.Analyse(origsuper, isb=True, delta=1, overlap=aaov, blksize=aablk)
            sDD = core.mv.Degrain1(sD, sDsuper, bv1, fv1)
            if tradius >= 2:
                fv2 = core.mv.Analyse(origsuper, isb=False, delta=2, overlap=aaov, blksize=aablk)
                bv2 = core.mv.Analyse(origsuper, isb=True, delta=2, overlap=aaov, blksize=aablk)
                sDD = core.mv.Degrain2(sD, sDsuper, bv1, fv1, bv2, fv2)
                if tradius == 3:
                    fv3 = core.mv.Analyse(origsuper, isb=False, delta=3, overlap=aaov, blksize=aablk)
                    bv3 = core.mv.Analyse(origsuper, isb=True, delta=3, overlap=aaov, blksize=aablk)
                    sDD = core.mv.Degrain3(sD, sDsuper, bv1, fv1, bv2, fv2, bv3, fv3)
                else:
                    raise ValueError(funcName + ': valid values of \"tradius\" are 1, 2 and 3!')
        else:
            raise ValueError(funcName + ': valid values of \"tradius\" are 1, 2 and 3!')

        sDD = core.std.Expr([sD, sDD], ['x {neutral} - abs y {neutral} - abs < x y ?'.format(neutral=1 << (bits-1))]).std.Merge(sDD, 0.6)

        last = core.std.MakeDiff(orig, sDD)
    else:
        last = merged

    if orig_src is None:
        return last
    else:
        return core.std.ShufflePlanes([last, orig_src], planes=list(range(orig_src.format.num_planes)),
            colorfamily=orig_src.format.color_family)


def TEdge(input: vs.VideoNode, min: int = 0, max: int = 65535, planes: PlanesType = None,
          rshift: int = 0
          ) -> vs.VideoNode:
    """Detects edge using TEdgeMask(type=2).

    Port from https://github.com/chikuzen/GenericFilters/blob/2044dc6c25a1b402aae443754d7a46217a2fddbf/src/convolution/tedge.c

    Args:
        input: Source clip.

        min: (int) If output pixel value is lower than this, it will be zero. Default is 0.

        max: (int) If output pixel value is same or higher than this, it will be maximum value of the format. Default is 65535.

        planes: (int []) Whether to process the corresponding plane. By default, every plane will be processed.
            The unprocessed planes will be copied from "input".

        rshift: (int) Shift the output values to right by this count before clamp. Default is 0.

    """

    funcName = 'TEdge'

    if not isinstance(input, vs.VideoNode):
        raise TypeError(funcName + ': \"input\" must be a clip!')

    if planes is None:
        planes = list(range(input.format.num_planes))
    elif isinstance(planes, int):
        planes = [planes]

    rshift = 1 << rshift

    bits = input.format.bits_per_sample
    floor = 0
    peak = (1 << bits) - 1

    gx = core.std.Convolution(input, [4, -25, 0, 25, -4], planes=planes, saturate=False, mode='h')
    gy = core.std.Convolution(input, [-4, 25, 0, -25, 4], planes=planes, saturate=False, mode='v')

    calcexpr = 'x x * y y * + {rshift} / sqrt'.format(rshift=rshift)
    expr = '{calc} {max} > {peak} {calc} {min} < {floor} {calc} ? ?'.format(calc=calcexpr, max=max, peak=peak, min=min, floor=floor)
    return core.std.Expr([gx, gy], [(expr if i in planes else '') for i in range(input.format.num_planes)])


def Sort(input: vs.VideoNode, order: int = 1, planes: PlanesType = None,
         mode: str = 'max'
         ) -> vs.VideoNode:
    """Simple filter to get nth largeest value in 3x3 neighbourhood.

    Args:
        input: Source clip.

        order: (int) The order of value to get in 3x3 neighbourhood. Default is 1.

        planes: (int []) Whether to process the corresponding plane. By default, every plane will be processed.
            The unprocessed planes will be copied from "input".

        mode: ("max" or "min") How to measure order. Default is "max".

    """

    funcName = 'Sort'

    if not isinstance(input, vs.VideoNode):
        raise TypeError(funcName + ': \"input\" must be a clip!')

    if order not in range(1, 10):
        raise ValueError(funcName + ': valid values of \"order\" are 1~9!')

    mode = mode.lower()
    if mode not in ['max', 'min']:
        raise ValueError(funcName + ': valid values of \"mode\" are \"max\" and \"min\"!')

    if planes is None:
        planes = list(range(input.format.num_planes))
    elif isinstance(planes, int):
        planes = [planes]

    if mode == 'min':
        order = 10 - order # the nth smallest value in 3x3 neighbourhood is the same as the (10-n)th largest value

    if order == 1:
        sort = core.std.Maximum(input, planes=planes)
    elif order in range(2, 5):
        sort = core.rgvs.Repair(core.std.Maximum(input, planes=planes), input,
                                [(order if i in planes else 0) for i in range(input.format.num_planes)])
    elif order == 5:
        sort = core.std.Median(input, planes=planes)
    elif order in range(6, 9):
        sort = core.rgvs.Repair(core.std.Minimum(input, planes=planes), input,
                                [((10 - order) if i in planes else 0) for i in range(input.format.num_planes)])
    else: # order == 9
        sort = core.std.Minimum(input, planes=planes)

    return sort


def Soothe_mod(input: vs.VideoNode, source: vs.VideoNode, keep: float = 24, radius: int = 1,
               scenechange: int = 32, use_misc: bool = True
               ) -> vs.VideoNode:
    """Modified Soothe().

    Basd on Didée, 6th September 2005, http://forum.doom9.org/showthread.php?p=708217#post708217
    Modified by TheRyuu, 14th July 2007, http://forum.doom9.org/showthread.php?p=1024318#post1024318
    Modified by Muonium, 12th, December 2016, add args "radius", "scenechange" and "use_misc"

    Requires Filters
    misc (optional)

    Args:
        input: Filtered clip.

        source: Source clip. Must match "input" clip.

        keep: (0~100). Minimum percent of the original sharpening to keep. Default is 24.

        radius: (1~7 (use_misc=True) or 1~12 (use_misc=False)) Temporal radius of AverageFrames. Default is 1.

        scenechange: (int) Argument in scenechange detection. Default is 32.

        use_misc: (bint) Whether to use miscellaneous filters. Default is True.

    Examples: (in Avisynth)
        We use LimitedSharpen() as sharpener, and we'll keep at least 20% of its result:
        dull = last
        sharpener = dull.LimitedSharpen( ss_x=1.25, ss_y=1.25, strength=150, overshoot=1 )

        Soothe( sharp, dull, 20 )

    """

    funcName = 'Soothe_mod'

    if not isinstance(input, vs.VideoNode):
        raise TypeError(funcName + ': \"input\" must be a clip!')
    if not isinstance(source, vs.VideoNode):
        raise TypeError(funcName + ': \"source\" must be a clip!')

    if input is source:
        return input

    if input.format.id != source.format.id:
        raise TypeError(funcName + ': \"source\" must be of the same format as \"input\"!')
    if input.width != source.width or input.height != source.height:
        raise TypeError(funcName + ': \"source\" must be of the same size as \"input\"!')

    if input.format.color_family != vs.GRAY:
        input = mvf.GetPlane(input, 0)

    if source.format.color_family != vs.GRAY:
        source_src = source # type: Optional[vs.VideoNode]
        source = mvf.GetPlane(source, 0)
    else:
        source_src = None

    keep = max(min(keep, 100), 0)

    if use_misc:
        if not isinstance(radius, int) or (not(1 <= radius <= 12)):
            raise ValueError(funcName + ': \'radius\' have not a correct value! [1 ~ 12]')
    else:
        if not isinstance(radius, int) or (not(1 <= radius <= 7)):
            raise ValueError(funcName + ': \'radius\' have not a correct value! [1 ~ 7]')

    bits = source.format.bits_per_sample

    diff = core.std.MakeDiff(source, input)
    if use_misc:
        diff2 = TemporalSoften(diff, radius, scenechange)
    else:
        if 'TemporalSoften' in dir(haf):
            diff2 = haf.TemporalSoften(diff, radius, (1 << bits)-1, 0, scenechange)
        else:
            raise NameError(funcName + (': \"TemporalSoften\" has been deprecated from the latest havsfunc.'
                'If you would like to use it, copy the old function in '
                'https://github.com/HomeOfVapourSynthEvolution/havsfunc/blob/0f5e6c5c2f1e825caf17f6b7de6edd4a0e13d27d/havsfunc.py#L4300-L4308'
                'and function set_scenechange() at line 4320-4344 to havsfunc in your disk.'))

    expr = 'x {neutral} - y {neutral} - * 0 < x {neutral} - {KP} * {neutral} + x {neutral} - abs y {neutral} - abs > x {KP} * y {iKP} * + x ? ?'.format(
        neutral=1 << (bits-1), KP=keep/100, iKP=1-keep/100)
    diff3 = core.std.Expr([diff, diff2], [expr])

    last = core.std.MakeDiff(source, diff3)

    if source_src is None:
        return last
    else:
        return core.std.ShufflePlanes([last, source_src], planes=list(range(source_src.format.num_planes)),
            colorfamily=source_src.format.color_family)


def TemporalSoften(input: vs.VideoNode, radius: int = 4, scenechange: int = 15) -> vs.VideoNode:
    """TemporalSoften filter without thresholding using Miscellaneous filters.

    There will be slight difference in result compare to havsfunc.TemporalSoften().
    It seems that this Misc-filter-based TemporalSoften is slower than the one in havsfunc.

    Read the document of Avisynth version for more details.

    """

    funcName = 'TemporalSoften'

    if not isinstance(input, vs.VideoNode):
        raise TypeError(funcName + ': \"input\" must be a clip!')

    if scenechange:
        if 'SCDetect' in dir(haf):
            input = haf.SCDetect(input, scenechange / 255)
        elif 'set_scenechange' in dir(haf):
            input = haf.set_scenechange(input, scenechange)
        else:
            raise AttributeError('module \"havsfunc\" has no attribute \"SCDetect\"!')

    if _is_api4:
        return core.std.AverageFrames(input, [1] * (2 * radius + 1), scenechange=scenechange)
    else:
        return core.misc.AverageFrames(input, [1] * (2 * radius + 1), scenechange=scenechange)


def FixTelecinedFades(input: vs.VideoNode, mode: Union[int, Sequence[int]] = 0,
                      threshold: Sequence[float] = [0.0], color: Sequence[float] = [0.0],
                      full: Optional[bool] = None, planes: PlanesType = None
                      ) -> vs.VideoNode:
    """Fix Telecined Fades filter

    The main algorithm was proposed by feisty2 (http://forum.doom9.org/showthread.php?t=174151).
    The idea of thresholding was proposed by Myrsloik (http://forum.doom9.org/showthread.php?p=1791412#post1791412).
    Corresponding C++ code written by feisty2: https://github.com/IFeelBloated/Fix-Telecined-Fades/blob/7922a339629ed8ce93b540f3bdafb99fe97096b6/Source.cpp.

    the filter gives a mathematically perfect solution to such
    (fades were done AFTER telecine which made a picture perfect IVTC pretty much impossible) problem,
    and it's now time to kiss "vinverse" goodbye cuz "vinverse" is old and low quality.
    unlike vinverse which works as a dumb blurring + contra-sharpening combo and very harmful to artifacts-free frames,
    this filter works by matching the brightness of top and bottom fields with statistical methods, and also harmless to healthy frames.

    Args:
        input: Source clip. Can be 8-16 bits integer or 32 bits floating point based. Recommend to use 32 bits float format.

        mode: (0~2 []) Default is 0.
            0: adjust the brightness of both fields to match the average brightness of 2 fields.
            1: darken the brighter field to match the brightness of the darker field
            2: brighten the darker field to match the brightness of the brighter field

        threshold: (float [], positive) Default is 0.
            If the absolute difference between filtered pixel and input pixel is less than "threshold", then just copy the input pixel.
            The value is always scaled by 8 bits integer.
            The last value in the list will be used for the remaining plane.

        color: (float [], positive) Default is 0.
            (It is difficult for me to describe the effect of this parameter.)
            The value is always scaled by 8 bits integer.
            The last value in the list will be used for the remaining plane.

        full: (bint) If not set, assume False(limited range) for Gray and YUV input, assume True(full range) for other input.

        planes: (int []) Whether to process the corresponding plane. By default, every plane will be processed.
            The unprocessed planes will be copied from "input".

    """

    funcName = 'FixTelecinedFades'

    # set parameters
    if not isinstance(input, vs.VideoNode):
        raise TypeError(funcName + ': \"input\" must be a clip!')

    bits = input.format.bits_per_sample
    isFloat = input.format.sample_type == vs.FLOAT

    if isinstance(mode, int):
        mode = [mode]
    elif not isinstance(mode, abc.Sequence) or len(mode) == 0:
        raise TypeError(funcName + ': \"mode\" must be an int or a list of ints!')

    for i in mode:
        if i not in [0, 1, 2]:
            raise ValueError(funcName + ': valid values of \"mode\" are 0, 1 or 2!')

    if isinstance(threshold, (int, float)):
        threshold = [threshold]
    if not isinstance(threshold, abc.Sequence) or len(threshold) == 0:
        raise TypeError(funcName + ': \"threshold\" must be a list of floats!')

    if isFloat:
        _threshold = [(abs(thr) / 255) for thr in threshold]
    else:
        _threshold = [(abs(thr) * ((1 << bits) - 1) / 255) for thr in threshold]

    if isinstance(color, (int, float)):
        color = [color]
    if not isinstance(color, abc.Sequence) or len(color) == 0:
        raise TypeError(funcName + ': \"color\" must be a list of floats!')

    if isFloat:
        _color = [(c / 255) for c in color]
    else:
        _color = [(abs(c) * ((1 << bits) - 1) / 255) for c in color]

    if full is None:
        if input.format.color_family in [vs.GRAY, vs.YUV]:
            full = False
        else:
            full = True

    if planes is None:
        planes = list(range(input.format.num_planes))
    elif isinstance(planes, int):
        planes = [planes]

    # internal function
    def GetExpr(scale: float, color: float, threshold: float) -> str:
        if color != 0.:
            flt = 'x {color} - {scale} * {color} +'.format(scale=scale, color=color)
        else:
            flt = 'x {scale} *'.format(scale=scale)
        return flt if threshold == 0. else '{flt} x - abs {threshold} > {flt} x ?'.format(flt=flt, threshold=threshold)


    def Adjust(n: int, f: List[vs.VideoFrame], clip: vs.VideoNode, core: vs.Core, mode: int,
               threshold: float, color: float
               ) -> vs.VideoNode:
        separated = core.std.SeparateFields(clip, tff=True)
        topField = core.std.SelectEvery(separated, 2, [0])
        bottomField = core.std.SelectEvery(separated, 2, [1])

        topAvg = typing.cast(float, f[0].props['PlaneStatsAverage'])
        bottomAvg = typing.cast(float, f[1].props['PlaneStatsAverage'])

        if color != 0.:
            if isFloat:
                topAvg -= color
                bottomAvg -= color
            else:
                topAvg -= color / ((1 << bits) - 1)
                bottomAvg -= color / ((1 << bits) - 1)

        if topAvg != bottomAvg:
            if mode == 0:
                meanAvg = (topAvg + bottomAvg) / 2
                topField = core.std.Expr([topField], [GetExpr(scale=meanAvg / topAvg, threshold=threshold, color=color)])
                bottomField = core.std.Expr([bottomField], [GetExpr(scale=meanAvg / bottomAvg, threshold=threshold, color=color)])
            elif mode == 1:
                minAvg = min(topAvg, bottomAvg)
                if minAvg == topAvg:
                    bottomField = core.std.Expr([bottomField], [GetExpr(scale=minAvg / bottomAvg, threshold=threshold, color=color)])
                else:
                    topField = core.std.Expr([topField], [GetExpr(scale=minAvg / topAvg, threshold=threshold, color=color)])
            elif mode == 2:
                maxAvg = max(topAvg, bottomAvg)
                if maxAvg == topAvg:
                    bottomField = core.std.Expr([bottomField], [GetExpr(scale=maxAvg / bottomAvg, threshold=threshold, color=color)])
                else:
                    topField = core.std.Expr([topField], [GetExpr(scale=maxAvg / topAvg, threshold=threshold, color=color)])

        woven = core.std.Interleave([topField, bottomField])
        woven = core.std.DoubleWeave(woven, tff=True).std.SelectEvery(2, [0])
        return woven

    # process
    input_src = input
    if not full and not isFloat:
        input = core.fmtc.bitdepth(input, fulls=False, fulld=True, planes=planes)

    separated = core.std.SeparateFields(input, tff=True)
    topField = core.std.SelectEvery(separated, 2, [0])
    bottomField = core.std.SelectEvery(separated, 2, [1])

    topFieldPlanes = {}
    bottomFieldPlanes = {}
    adjustedPlanes = {} # type: Dict[int, Optional[vs.VideoNode]]
    for i in range(input.format.num_planes):
        if i in planes:
            inputPlane = mvf.GetPlane(input, i)
            topFieldPlanes[i] = mvf.GetPlane(topField, i).std.PlaneStats()
            bottomFieldPlanes[i] = mvf.GetPlane(bottomField, i).std.PlaneStats()
            adjustedPlanes[i] = core.std.FrameEval(inputPlane, functools.partial(Adjust, clip=inputPlane, core=core,
                mode=mode[min(i, len(mode) - 1)], threshold=_threshold[min(i, len(_threshold) - 1)], color=_color[min(i, len(_color) - 1)]),
                prop_src=[topFieldPlanes[i], bottomFieldPlanes[i]])
        else:
            adjustedPlanes[i] = None

    adjusted = core.std.ShufflePlanes([(adjustedPlanes[i] if i in planes else input_src) for i in range(input.format.num_planes)], # type: ignore
        [(0 if i in planes else i) for i in range(input.format.num_planes)], input.format.color_family)
    if not full and not isFloat:
        adjusted = core.fmtc.bitdepth(adjusted, fulls=True, fulld=False, planes=planes)
        adjusted = core.std.ShufflePlanes([(adjusted if i in planes else input_src) for i in range(input.format.num_planes)],
            list(range(input.format.num_planes)), input.format.color_family)
    return adjusted


def TCannyHelper(input: vs.VideoNode, t_h: float = 8.0, t_l: float = 1.0, plane: int = 0,
                 returnAll: bool = False, **canny_args: Any
                 ) -> Union[vs.VideoNode, Tuple[vs.VideoNode, vs.VideoNode, vs.VideoNode, vs.VideoNode]]:
    """A helper function for tcanny.TCanny(mode=0)

    Strong edge detected by "t_h" will be highlighted in white, and weak edge detected by "t_l" will be highlighted in gray.

    Args:
        input: Source clip. Can be 8-16 bits integer or 32 bits floating point based.

        t_h: (float) TCanny's high gradient magnitude threshold for hysteresis. Default is 8.0.

        t_l: (float) TCanny's low gradient magnitude threshold for hysteresis. Default is 1.0.

        plane: (int) Which plane to be processed. Default is 0.

        returnAll: (bint) Whether to return a tuple containing every 4 temporary clips
            (strongEdge, weakEdge, view, tcannyOutput) or just "view" clip.
            Default is False.

        canny_args: (dict) Additional parameters passed to core.tcanny.TCanny (except "mode" and "planes") in the form of keyword arguments.

    """

    funcName = 'TCannyHelper'

    if not isinstance(input, vs.VideoNode):
        raise TypeError(funcName + ': \"input\" must be a clip!')

    if input.format.color_family != vs.GRAY:
        input = mvf.GetPlane(input, plane)

    if "mode" in canny_args:
        del canny_args["mode"]

    bits = input.format.bits_per_sample
    isFloat = input.format.sample_type == vs.FLOAT

    strongEdge = core.tcanny.TCanny(input, t_h=t_h+1e-4, t_l=t_h, mode=0, **canny_args)
    weakEdge = core.tcanny.TCanny(input, t_h=t_l+1e-4, t_l=t_l, mode=0, **canny_args)

    expr = "x y and {peak} y {neutral} 0 ? ?".format(peak=1.0 if isFloat else (1 << bits) - 1, neutral=0.5 if isFloat else 1 << (bits - 1))
    view = core.std.Expr([strongEdge, weakEdge], [expr])

    if returnAll:
        tcannyOutput = core.tcanny.TCanny(input, t_h=t_h, t_l=t_l, mode=0, **canny_args)
        return (strongEdge, weakEdge, view, tcannyOutput)
    else:
        return view


def MergeChroma(clip1: vs.VideoNode, clip2: vs.VideoNode, weight: float = 1.0) -> vs.VideoNode:
    """Merges the chroma from one videoclip into another. Port from Avisynth's equivalent.

    There is an optional weighting, so a percentage between the two clips can be specified.

    Args:
        clip1: The clip that has the chroma pixels merged into (the base clip).

        clip2: The clip from which the chroma pixel data is taken (the overlay clip).

        weight: (float) Defines how much influence the new clip should have. Range is 0.0–1.0.

    """

    funcName = 'MergeChroma'

    if not isinstance(clip1, vs.VideoNode):
        raise TypeError(funcName + ': \"clip1\" must be a clip!')

    if not isinstance(clip2, vs.VideoNode):
        raise TypeError(funcName + ': \"clip2\" must be a clip!')

    if weight >= 1.0:
        return core.std.ShufflePlanes([clip1, clip2], [0, 1, 2], vs.YUV)
    elif weight <= 0.0:
        return clip1
    else:
        if clip1.format.num_planes != 3:
            raise TypeError(funcName + ': \"clip1\" must have 3 planes!')
        if clip2.format.num_planes != 3:
            raise TypeError(funcName + ': \"clip2\" must have 3 planes!')

        clip1_u = mvf.GetPlane(clip1, 1)
        clip2_u = mvf.GetPlane(clip2, 1)
        output_u = core.std.Merge(clip1_u, clip2_u, weight)

        clip1_v = mvf.GetPlane(clip1, 2)
        clip2_v = mvf.GetPlane(clip2, 2)
        output_v = core.std.Merge(clip1_v, clip2_v, weight)

        output = core.std.ShufflePlanes([clip1, output_u, output_v], [0, 0, 0], vs.YUV)

        return output


def firniture(clip: vs.VideoNode, width: int, height: int, kernel: str = 'binomial7',
              taps: Optional[int] = None, gamma: bool = False, fulls: bool = False,
              fulld: bool = False, curve: str = '709', sigmoid: bool = False,
              **resample_args: Any
              ) -> vs.VideoNode:
    '''5 new interpolation kernels (via fmtconv)

    Proposed by *.mp4 guy (https://forum.doom9.org/showthread.php?t=166080)

    Args:
        clip: Source clip.

        width, height: (int) New picture width and height in pixels.

        kernel: (string) Default is "binomial7".
            "binomial5", "binomial7": A binomial windowed sinc filter with 5 or 7 taps.
                Should have the least ringing of any available interpolator, except perhaps "noaliasnoring4".
            "maxflat5", "maxflat8": 5 or 8 tap interpolation that is maximally flat in the passband.
                In English, these filters have a sharp and relatively neutral look, but can have ringing and aliasing problems.
            "noalias4": A 4 tap filter hand designed to be free of aliasing while having acceptable ringing and blurring characteristics.
                Not always a good choice, but sometimes very useful.
            "noaliasnoring4": Derived from the "noalias4" kernel, but modified to have reduced ringing. Other attributes are slightly worse.

        taps: (int) Default is the last num in "kernel".
            "taps" in fmtc.resample. This parameter is now mostly superfluous.
            It has been retained so that you can truncate the kernels to shorter taps then they would normally use.

        gamma: (bool) Default is False.
            Set to true to turn on gamma correction for the y channel.

        fulls: (bool) Default is False.
            Specifies if the luma is limited range (False) or full range (True)

        fulld: (bool) Default is False.
            Same as fulls, but for output.

        curve: (string) Default is '709'.
            Type of gamma mapping.

        sigmoid: (bool) Default is False.
            When True, applies a sigmoidal curve after the power-like curve (or before when converting from linear to gamma-corrected).
            This helps reducing the dark halo artefacts around sharp edges caused by resizing in linear luminance.

        resample_args: (dict) Additional parameters passed to core.fmtc.resample in the form of keyword arguments.

    Examples:
        clip = muvsfunc.firniture(clip, 720, 400, kernel="noalias4", gamma=False)

    '''

    funcName = 'firniture'

    if not isinstance(clip, vs.VideoNode):
        raise TypeError(funcName + ': \"clip\" must be a clip!')

    import nnedi3_resample as nnrs

    impulseCoefficents = dict(
        binomial5=[8, 0, -589, 0, 11203, 0, -93355, 0, 606836, 1048576, 606836, 0, -93355, 0, 11203, 0, -589, 0, 8],
        binomial7=[146, 0, -20294, 0, 744006, 0, -11528384, 0, 94148472, 0, -487836876, 0, 2551884458, 4294967296, 2551884458,
            0, -487836876, 0, 94148472, 0, -11528384, 0, 744006, 0, -20294, 0, 146],
        maxflat5=[-259, 1524, -487, -12192, 17356, 42672, -105427, -85344, 559764, 1048576, 559764, -85344, -105427, 42672,
            17356, -12192, -487, 1524, -259],
        maxflat8=[2, -26, 166, -573, 912, 412, 1524, -589, -12192, 17356, 42672, -105427, -85344, 606836, 1048576, 606836, -85344,
            -105427, 42672, 17356, -12192, -589, 1524, 412, 912, -573, 166, -26, 2],
        noalias4=[-1, 2, 4, -6, -17, 7, 59, 96, 59, 7, -17, -6, 4, 2, -1],
        noaliasnoring4=[-1, 8, 40, -114, -512, 360, 3245, 5664, 3245, 360, -512, -114, 40, 8, -1]
        )

    if taps is None:
        taps = int(kernel[-1])

    if clip.format.bits_per_sample != 16:
        clip = mvf.Depth(clip, 16)

    if gamma:
        clip = nnrs.GammaToLinear(clip, fulls=fulls, fulld=fulld, curve=curve, sigmoid=sigmoid, planes=[0])

    clip = core.fmtc.resample(clip, width, height, kernel='impulse', impulse=impulseCoefficents[kernel], kovrspl=2,
        taps=taps, **resample_args)

    if gamma:
        clip = nnrs.LinearToGamma(clip, fulls=fulls, fulld=fulld, curve=curve, sigmoid=sigmoid, planes=[0])

    return clip


def BoxFilter(input: vs.VideoNode, radius: int = 16, radius_v: Optional[int] = None, planes: PlanesType = None,
              fmtc_conv: int = 0, radius_thr: Optional[int] = None,
              resample_args: Optional[Dict[str, Any]] = None, keep_bits: bool = True,
              depth_args: Optional[Dict[str, Any]] = None
              ) -> vs.VideoNode:
    '''Box filter

    Performs a box filtering on the input clip.
    Box filtering consists in averaging all the pixels in a square area whose center is the output pixel.
    You can approximate a large gaussian filtering by cascading a few box filters.

    Args:
        input: Input clip to be filtered.

        radius, radius_v: (int) Size of the averaged square. The size is (radius*2-1) * (radius*2-1).
            If "radius_v" is None, it will be set to "radius".
            Default is 16.

        planes: (int []) Whether to process the corresponding plane. By default, every plane will be processed.
            The unprocessed planes will be copied from the source clip, "input".

        fmtc_conv: (0~2) Whether to use fmtc.resample for convolution.
            It's recommended to input clip without chroma subsampling when using fmtc.resample, otherwise the output may be incorrect.
            0: False. 1: True (except both "radius" and "radius_v" is strictly smaller than 4).
                2: Auto, determined by radius_thr (exclusive).
            Default is 0.

        radius_thr: (int) Threshold of wheter to use fmtc.resample when "fmtc_conv" is 2.
            Default is 11 for integer input and 21 for float input.
            Only works when "fmtc_conv" is enabled.

        resample_args: (dict) Additional parameters passed to core.fmtc.resample in the form of dict.
            It's recommended to set "flt" to True for higher precision, like:
                flt = muf.BoxFilter(src, resample_args=dict(flt=True))
            Only works when "fmtc_conv" is enabled.
            Default is {}.

        keep_bits: (bool) Whether to keep the bitdepth of the output the same as input.
            Only works when "fmtc_conv" is enabled and input is integer.

        depth_args: (dict) Additional parameters passed to mvf.Depth in the form of dict.
            Only works when "fmtc_conv" is enabled, input is integer and "keep_bits" is True.
            Default is {}.

    '''

    funcName = 'BoxFilter'

    if not isinstance(input, vs.VideoNode):
        raise TypeError(funcName + ': \"input\" must be a clip!')

    if planes is None:
        planes = list(range(input.format.num_planes))
    elif isinstance(planes, int):
        planes = [planes]

    if radius_v is None:
        radius_v = radius

    if radius == radius_v == 1:
        return input

    if radius_thr is None:
        radius_thr = 21 if input.format.sample_type == vs.FLOAT else 11 # Values are measured from my experiment

    if resample_args is None:
        resample_args = {}

    if depth_args is None:
        depth_args = {}

    planes2 = [(3 if i in planes else 2) for i in range(input.format.num_planes)]
    width = radius * 2 - 1
    width_v = radius_v * 2 - 1
    kernel = [1 / width] * width
    kernel_v = [1 / width_v] * width_v

    # process
    if input.format.sample_type == vs.FLOAT:
        if core.version_number() < 33:
            raise NotImplementedError(funcName + (': Please update your VapourSynth.'
                'BoxBlur on float sample has not yet been implemented on current version.'))
        elif radius == radius_v == 2 or radius == radius_v == 3:
            return core.std.Convolution(input, [1] * ((radius * 2 - 1) * (radius * 2 - 1)), planes=planes, mode='s')

        else:
            if fmtc_conv == 1 or (fmtc_conv != 0 and radius > radius_thr): # Use fmtc.resample for convolution
                flt = core.fmtc.resample(input, kernel='impulse', impulseh=kernel, impulsev=kernel_v, planes=planes2,
                    cnorm=False, fh=-1, fv=-1, center=False, **resample_args)
                return flt # No bitdepth conversion is required since fmtc.resample outputs the same bitdepth as input

            elif core.version_number() >= 39:
                return core.std.BoxBlur(input, hradius=radius-1, vradius=radius_v-1, planes=planes)

            else: # BoxBlur on float sample has not been implemented
                if radius > 1:
                    input = core.std.Convolution(input, [1] * (radius * 2 - 1), planes=planes, mode='h')
                if radius_v > 1:
                    input = core.std.Convolution(input, [1] * (radius_v * 2 - 1), planes=planes, mode='v')
                return input

    else: # input.format.sample_type == vs.INTEGER
        if radius == radius_v == 2 or radius == radius_v == 3:
            return core.std.Convolution(input, [1] * ((radius * 2 - 1) * (radius * 2 - 1)), planes=planes, mode='s')

        else:
            if fmtc_conv == 1 or (fmtc_conv != 0 and radius > radius_thr): # Use fmtc.resample for convolution
                flt = core.fmtc.resample(input, kernel='impulse', impulseh=kernel, impulsev=kernel_v, planes=planes2,
                    cnorm=False, fh=-1, fv=-1, center=False, **resample_args)
                if keep_bits and input.format.bits_per_sample != flt.format.bits_per_sample:
                    flt = mvf.Depth(flt, depth=input.format.bits_per_sample, **depth_args)
                return flt

            elif core.std.get_functions().__contains__('BoxBlur'):
                return core.std.BoxBlur(input, hradius=radius-1, vradius=radius_v-1, planes=planes)

            else: # BoxBlur was not found
                if radius > 1:
                    input = core.std.Convolution(input, [1] * (radius * 2 - 1), planes=planes, mode='h')
                if radius_v > 1:
                    input = core.std.Convolution(input, [1] * (radius_v * 2 - 1), planes=planes, mode='v')
                return input


def SmoothGrad(input: vs.VideoNode, radius: int = 9, thr: float = 0.25,
               ref: Optional[vs.VideoNode] = None, elast: float = 3.0,
               planes: PlanesType = None, **limit_filter_args: Any) -> vs.VideoNode:
    '''Avisynth's SmoothGrad

    SmoothGrad smooths the low gradients or flat areas of a 16-bit clip.
    It proceeds by applying a huge blur filter and comparing the result with the input data for each pixel.
    If the difference is below the specified threshold, the filtered version is taken into account,
        otherwise the input pixel remains unchanged.

    Args:
        input: Input clip to be filtered.

        radius: (int) Size of the averaged square. Its width is radius*2-1. Range is 2–9.

        thr: (float) Threshold between reference data and filtered data, on an 8-bit scale.

        ref: Reference clip for the filter output comparison. Specify here the input clip when you cascade several SmoothGrad calls.
            When undefined, the input clip is taken as reference.

        elast: (float) To avoid artifacts, the threshold has some kind of elasticity.
            Value differences falling over this threshold are gradually attenuated, up to thr * elast > 1.

        planes: (int []) Whether to process the corresponding plane. By default, every plane will be processed.
            The unprocessed planes will be copied from the source clip, "input".

        limit_filter_args: (dict) Additional arguments passed to mvf.LimitFilter in the form of keyword arguments.

    '''

    funcName = 'SmoothGrad'

    if not isinstance(input, vs.VideoNode):
        raise TypeError(funcName + ': \"input\" must be a clip!')

    if planes is None:
        planes = list(range(input.format.num_planes))
    elif isinstance(planes, int):
        planes = [planes]

    # process
    smooth = BoxFilter(input, radius, planes=planes)

    return mvf.LimitFilter(smooth, input, ref, thr, elast, planes=planes, **limit_filter_args)


def DeFilter(clip: vs.VideoNode, func: VSFuncType, iteration: int = 10, planes: PlanesType = None,
             step_size: float = 1., **func_args: Any) -> vs.VideoNode:
    '''Zero-order reverse filter

    Args:
        clip: Input clip to be reversed.

        func: The function of how the input clip is filtered.

        iteration: (int) Number of iterations. Default is 10.

        planes: (int []) Whether to process the corresponding plane. By default, every plane will be processed.
            The unprocessed planes will be copied from the source clip, "clip".

        step_size: (float, positive) Step size of updating.
            A lower value helps to prevent divergence, as analyzed in [3].
            The optimal value depends on the function.
            Default is 1.

        func_args: (dict) Additional arguments passed to "func" in the form of keyword arguments. Alternative to functools.partial.

    Ref:
        [1] Tao, X., Zhou, C., Shen, X., Wang, J., & Jia, J. (2017, October). Zero-Order Reverse Filtering.
            In Computer Vision (ICCV), 2017 IEEE International Conference on (pp. 222-230). IEEE.
        [2] https://github.com/jiangsutx/DeFilter
        [3] Milanfar, P. (2018). Rendition: Reclaiming what a black box takes away. SIAM Journal on Imaging Sciences, 11(4), 2722–2756.

    '''

    funcName = 'DeFilter'

    if not isinstance(clip, vs.VideoNode):
        raise TypeError(funcName + ': \"clip\" must be a clip!')

    if planes is None:
        planes = list(range(clip.format.num_planes))
    elif isinstance(planes, int):
        planes = [planes]

    # initialization
    flt = clip
    calc_expr = "x y z - +" if step_size == 1. else f"x y z - {step_size} * +"
    expr = [(calc_expr if i in planes else '') for i in range(clip.format.num_planes)]

    # iteration
    for _ in range(iteration):
        flt = core.std.Expr([flt, clip, func(flt, **func_args)], expr)

    # equivalence
    # flt = functools.reduce(lambda flt, src: core.std.Expr([flt, src, func(flt, **func_args)], expr), [clip] * iteration)

    return flt


def scale(val: float, bits: int) -> float:
    '''The old scale function in havsfunc.

    '''

    return val * ((1 << bits) - 1) // 255


def ColorBarsHD(clip: Optional[vs.VideoNode] = None, width: int = 1288, height: int = 720) -> vs.VideoNode:
    '''Avisynth's ColorBarsHD()

    It produces a video clip containing SMPTE color bars (Rec. ITU-R BT.709 / arib std b28 v1.0) scaled to any image size.
    By default, a 1288×720, YV24, TV range, 29.97 fps, 1 frame clip is produced.

    Requirment:
        lexpr (https://github.com/AkarinVS/vapoursynth-plugin), or
        mt_lutspa by tp7 (https://gist.githubusercontent.com/tp7/1e39044e1b660ef0a02c)

    Args:
        clip: 'clip' in std.Blankclip(). The output clip will copy its property.
        width, height: (int) The size of the returned clip.
            Nearest 16:9 pixel exact sizes
            56*X x 12*Y
             728 x  480  ntsc anamorphic
             728 x  576  pal anamorphic
             840 x  480
            1008 x  576
            1288 x  720 <- default
            1456 x 1080  hd anamorphic
            1904 x 1080

    '''

    funcName = 'ColorBarsHD'

    if clip is not None and not isinstance(clip, vs.VideoNode):
        raise TypeError(funcName + ': \"clip\" must be a clip!')

    c = round(width * 3 / 28)
    d = round((width - c * 7) / 2)

    p4 = round(height / 4)
    p23 = round(height / 12)
    p1 = height - p23 * 2 - p4

    blkclip_args = dict(format=vs.YUV444P8, length=1, fpsnum=30000, fpsden=1001)

    pattern1_colors = dict(Gray40=[104, 128, 128], White75=[180, 128, 128], Yellow=[168, 44, 136], Cyan=[145, 147, 44], Green=[134, 63, 52],
        Magenta=[63, 193, 204], Red=[51, 109, 212], Blue=[28, 212, 120])
    Gray40 = core.std.BlankClip(clip, d, p1, color=pattern1_colors['Gray40'], **blkclip_args)
    White75 = core.std.BlankClip(clip, c, p1, color=pattern1_colors['White75'], **blkclip_args)
    Yellow = core.std.BlankClip(clip, c, p1, color=pattern1_colors['Yellow'], **blkclip_args)
    Cyan = core.std.BlankClip(clip, c, p1, color=pattern1_colors['Cyan'], **blkclip_args)
    Green = core.std.BlankClip(clip, c, p1, color=pattern1_colors['Green'], **blkclip_args)
    Magenta = core.std.BlankClip(clip, c, p1, color=pattern1_colors['Magenta'], **blkclip_args)
    Red = core.std.BlankClip(clip, c, p1, color=pattern1_colors['Red'], **blkclip_args)
    Blue = core.std.BlankClip(clip, c, p1, color=pattern1_colors['Blue'], **blkclip_args)
    pattern1 = core.std.StackHorizontal([Gray40, White75, Yellow, Cyan, Green, Magenta, Red, Blue, Gray40])

    pattern2_colors = dict(Cyan100=[188, 154, 16], plusI=[16, 98, 161], White75=[180, 128, 128], Blue100=[32, 240, 118])
    Cyan100 = core.std.BlankClip(clip, d, p23, color=pattern2_colors['Cyan100'], **blkclip_args)
    plusI = core.std.BlankClip(clip, c, p23, color=pattern2_colors['plusI'], **blkclip_args)
    White75 = core.std.BlankClip(clip, c*6, p23, color=pattern2_colors['White75'], **blkclip_args)
    Blue100 = core.std.BlankClip(clip, d, p23, color=pattern2_colors['Blue100'], **blkclip_args)
    pattern2 = core.std.StackHorizontal([Cyan100, plusI, White75, Blue100])

    pattern3_colors = dict(Yellow100=[219, 16, 138], Red100=[63, 102, 240])
    Yellow100 = core.std.BlankClip(clip, d, p23, color=pattern3_colors['Yellow100'], **blkclip_args)
    Y_Ramp_tmp = core.std.BlankClip(clip, c*7, 1, color=[0, 128, 128], **blkclip_args)
    if _has_lexpr_lutspa:
        Y_Ramp = core.akarin.Expr(Y_Ramp_tmp, ['220 X * {c} 7 * / 16 +'.format(c=c), ''])
    else:
        from mt_lutspa import lutspa
        Y_Ramp = lutspa(Y_Ramp_tmp, mode='absolute', y_expr='220 x * {c} 7 * / 16 +'.format(c=c), chroma='copy')
    Y_Ramp = core.resize.Point(Y_Ramp, c*7, p23)
    Red100 = core.std.BlankClip(clip, d, p23, color=pattern3_colors['Red100'], **blkclip_args)
    pattern3 = core.std.StackHorizontal([Yellow100, Y_Ramp, Red100])

    pattern4_colors = dict(Gray15=[49, 128, 128], Black0=[16, 128, 128], White100=[235, 128, 128], Black_neg2=[12, 128, 128],
        Black_pos2=[20, 128, 128], Black_pos4=[25, 128, 128])
    Gray15 = core.std.BlankClip(clip, d, p4, color=pattern4_colors['Gray15'], **blkclip_args)
    Black0_1 = core.std.BlankClip(clip, round(c*3/2), p4, color=pattern4_colors['Black0'], **blkclip_args)
    White100 = core.std.BlankClip(clip, c*2, p4, color=pattern4_colors['White100'], **blkclip_args)
    Black0_2 = core.std.BlankClip(clip, round(c*5/6), p4, color=pattern4_colors['Black0'], **blkclip_args)
    Black_neg2 = core.std.BlankClip(clip, round(c/3), p4, color=pattern4_colors['Black_neg2'], **blkclip_args)
    Black0_3 = core.std.BlankClip(clip, round(c/3), p4, color=pattern4_colors['Black0'], **blkclip_args)
    Black_pos2 = core.std.BlankClip(clip, round(c/3), p4, color=pattern4_colors['Black_pos2'], **blkclip_args)
    Black0_4 = Black0_3
    Black_pos4 = core.std.BlankClip(clip, round(c/3), p4, color=pattern4_colors['Black_pos4'], **blkclip_args)
    Black0_5 = core.std.BlankClip(clip, c, p4, color=pattern4_colors['Black0'], **blkclip_args)
    pattern4 = core.std.StackHorizontal([Gray15, Black0_1, White100, Black0_2, Black_neg2, Black0_3, Black_pos2, Black0_4,
        Black_pos4, Black0_5, Gray15])

    #pattern = core.std.StackVertical([pattern1, pattern2, pattern3, pattern4])
    #return pattern1, pattern2, pattern3, pattern4
    pattern = core.std.StackVertical([pattern1, pattern2, pattern3, pattern4])
    return pattern


def SeeSaw(clp: vs.VideoNode, denoised: Optional[vs.VideoNode] = None, NRlimit: int = 2,
           NRlimit2: Optional[int] = None, Sstr: float = 1.5, Slimit: Optional[int] = None,
           Spower: float = 4, SdampLo: Optional[float] = None, SdampHi: float = 24, Szp: float = 18,
           bias: float = 49, Smode: Optional[int] = None, sootheT: int = 49, sootheS: int = 0,
           ssx: float = 1.0, ssy: Optional[float] = None, diff: bool = False) -> vs.VideoNode:
    """Avisynth's SeeSaw v0.3e

    Author: Didée (http://avisynth.nl/images/SeeSaw.avs)

    (Full Name: "Denoiser-and-Sharpener-are-riding-the-SeeSaw" )

    This function provides a (simple) implementation of the "crystality sharpen" principle.
    In conjunction with a user-specified denoised clip, the aim is to enhance
    weak detail, hopefully without oversharpening or creating jaggies on strong
    detail, and produce a result that is temporally stable without detail shimmering,
    while keeping everything within reasonable bitrate requirements.
    This is done by intermixing source, denoised source and a modified sharpening process,
    in a seesaw-like manner.

    This version is considered alpha.

    Only the first plane (luma) will be processed.

    Args:
        clp: Input clip; the noisy source.

        deonised: Input clip; denoised clip.
            You're very much encouraged to feed your own custom denoised clip into SeeSaw.
            If the "denoised" clip parameter is omitted, a simple "spatial pressdown" filter is used.

        NRlimit: (int) Absolute limit for pixel change by denoising. Default is 2.

        NRlimit2: (int) Limit for intermediate denoising. Default is NRlimit+1.

        Sstr: (float) Sharpening strength (don't touch this too much). Default is 1.5.

        Slimit: (int) Positive: absolute limit for pixel change by sharpening.
            Negative: pixel's sharpening difference is reduced to diff = pow(diff,1/abs(limit)).
            Default is NRlimit+2.

        Spower: (float) Exponent for modified sharpener. Default is 4.

        Szp: (float) Zero point - below: overdrive sharpening - above: reduced sharpening. Default is 16+2.

        SdampLo: (float) Reduces overdrive sharpening for very small changes. Default is Spower+1.

        SdampHi: (float) Further reduces sharpening for big sharpening changes. Try 15~30. "0" disables. Default is 24.

        bias: (float) Bias towards detail ( >= 50 ), or towards calm result ( < 50 ). Default is 49.

        Smode: (int) RemoveGrain mode used in the modified sharpening function (sharpen2).
            Default: ssx<1.35 ? 11 : ssx<1.51 ? 20 : 19

        sootheT: (int) 0=minimum, 100=maximum soothing of sharpener's temporal instability.
            (-100 .. -1 : will chain 2 instances of temporal soothing.)
            Default is 49.

        sootheS: (int) 0=minimum, 100=maximum smoothing of sharpener's spatial effect. Default is 0.

        ssx, ssy: (int) SeeSaw doesn't require supersampling urgently, if at all, small values ~1.25 seem to be enough. Default is 1.0.

        diff: (bool) When True, limit the sharp-difference instead of the sharpened clip.
                     Relative limiting is more safe, less aliasing, but also less sharpening.

    Usage: (in Avisynth)
        a = TheNoisySource
        b = a.YourPreferredDenoising()
        SeeSaw( a, b, [parameters] )

    """

    funcName = 'SeeSaw'

    if not isinstance(clp, vs.VideoNode) or clp.format.color_family not in [vs.GRAY, vs.YUV]:
        raise TypeError(funcName + ': \"clp\" must be a Gray or YUV clip!')

    isGray = clp.format.color_family == vs.GRAY
    bits = clp.format.bits_per_sample

    if NRlimit2 is None:
        NRlimit2 = NRlimit + 1

    if Slimit is None:
        Slimit = NRlimit + 2

    if SdampLo is None:
        SdampLo = Spower + 1

    if Smode is None:
        if ssx < 1.35:
            Smode = 11
        elif ssx < 1.51:
            Smode = 20
        else:
            Smode = 19

    if ssy is None:
        ssy = ssx

    Szp = Szp / pow(Sstr, 0.25) / pow((ssx + ssy) / 2, 0.5)
    SdampLo = SdampLo / pow(Sstr, 0.25) / pow((ssx + ssy) / 2, 0.5)

    ox = clp.width
    oy = clp.height
    xss = haf.m4(ox * ssx)
    yss = haf.m4(oy * ssy)
    NRL = scale(NRlimit, bits)
    NRL2 = scale(NRlimit2, bits)
    NRLL = scale(round(NRlimit2 * 100 / bias - 1), bits)
    SLIM = scale(Slimit, bits) if Slimit >= 0 else abs(Slimit)
    multiple = 1 << (bits - 8)
    neutral = 1 << (bits - 1)

    if denoised is None:
        dnexpr = 'x {NRL} + y < x {NRL} + x {NRL} - y > x {NRL} - y ? ?'.format(NRL=NRL)
        denoised = core.std.Expr([clp, core.std.Median(clp, [0])], [dnexpr] if isGray else [dnexpr, ''])
    else:
        if not isinstance(denoised, vs.VideoNode):
            raise TypeError(funcName + ': \"denoised\" must be a clip!')
        if denoised.format.id != clp.format.id:
            raise TypeError(funcName + ': \"denoised\" the same format as \"clp\"!')
        if denoised.width != clp.width or denoised.height != clp.height:
            raise TypeError(funcName + ': \"denoised\" must be of the same size as \"clp\"!')

    if not isGray:
        clp_src = clp
        clp = mvf.GetPlane(clp)
        denoised_src = denoised
        denoised = mvf.GetPlane(denoised) if clp_src != denoised_src else clp

    NRdiff = core.std.MakeDiff(clp, denoised)

    tameexpr = 'x {NRLL} + y < x {NRL2} + x {NRLL} - y > x {NRL2} - x {BIAS1} * y {BIAS2} * + 100 / ? ?'.format(NRLL=NRLL,
        NRL2=NRL2, BIAS1=bias, BIAS2=100-bias)
    tame = core.std.Expr([clp, denoised], [tameexpr])

    head = _SeeSaw_sharpen2(tame, Sstr, Spower, Szp, SdampLo, SdampHi, 4, diff)

    if ssx == 1. and ssy == 1.:
        last = core.rgvs.Repair(_SeeSaw_sharpen2(tame, Sstr, Spower, Szp, SdampLo, SdampHi, Smode, diff), head, [1])
    else:
        last = core.rgvs.Repair(_SeeSaw_sharpen2(tame.resize.Lanczos(xss, yss), Sstr, Spower, Szp, SdampLo, SdampHi, Smode, diff),
            head.resize.Bicubic(xss, yss, filter_param_a=-0.2, filter_param_b=0.6), [1]).resize.Lanczos(ox, oy)

    if diff:
        last = core.std.MergeDiff(tame, last)

    last = _SeeSaw_SootheSS(last, tame, sootheT, sootheS)
    sharpdiff = core.std.MakeDiff(tame, last)

    if NRlimit == 0 or clp == denoised:
        last = clp
    else:
        NRdiff = core.std.MakeDiff(clp, denoised)
        last = core.std.Expr([clp, NRdiff], ['y {neutral} {NRL} + > x {NRL} - y {neutral} {NRL} - < x {NRL} + x y {neutral} - - ? ?'.format(
            neutral=neutral, NRL=NRL)])

    if Slimit >= 0:
        limitexpr = 'y {neutral} {SLIM} + > x {SLIM} - y {neutral} {SLIM} - < x {SLIM} + x y {neutral} - - ? ?'.format(
            neutral=neutral, SLIM=SLIM)
        last = core.std.Expr([last, sharpdiff], [limitexpr])
    else:
        limitexpr = 'y {neutral} = x x y {neutral} - abs {multiple} / 1 {SLIM} / pow {multiple} * y {neutral} - y {neutral} - abs / * - ?'.format(
            neutral=neutral, SLIM=SLIM, multiple=multiple)
        last = core.std.Expr([last, sharpdiff], [limitexpr])

    return last if isGray else core.std.ShufflePlanes([last, clp_src], list(range(clp_src.format.num_planes)), clp_src.format.color_family)


def _SeeSaw_sharpen2(clp: vs.VideoNode, strength: float, power: float, zp: float, lodmp: float,
                     hidmp: float, rg: int, diff: bool
                     ) -> vs.VideoNode:
    """Modified sharpening function from SeeSaw()

    Only the first plane (luma) will be processed.

    """

    funcName = '_SeeSaw_sharpen2'

    if not isinstance(clp, vs.VideoNode) or clp.format.color_family not in [vs.GRAY, vs.YUV]:
        raise TypeError(funcName + ': \"clp\" must be a Gray or YUV clip!')

    isGray = clp.format.color_family == vs.GRAY
    bits = clp.format.bits_per_sample
    multiple = 1 << (bits - 8)
    neutral = 1 << (bits - 1)
    peak = (1 << bits) - 1

    power = max(power, 1)
    power = 1 / power

    # copied from havsfunc
    def get_lut1(x: int) -> int:
        if x == neutral:
            return x
        else:
            tmp1 = abs(x - neutral) / multiple
            tmp2 = tmp1 ** 2
            tmp3 = zp ** 2
            return min(max(math.floor(neutral + (tmp1 / zp) ** power * zp * (strength * multiple) * (1 if x > neutral else -1) *
                (tmp2 * (tmp3 + lodmp) / ((tmp2 + lodmp) * tmp3)) * ((1 + (0 if hidmp == 0. else (zp / hidmp) ** 4)) /
                    (1 + (0 if hidmp == 0. else (tmp1 / hidmp) ** 4))) + 0.5), 0), peak)

    if rg == 4:
        method = clp.std.Median(planes=[0])
    elif rg in [11, 12]:
        method = clp.std.Convolution(matrix=[1, 2, 1, 2, 4, 2, 1, 2, 1], planes=[0])
    elif rg == 19:
        method = clp.std.Convolution(matrix=[1, 1, 1, 1, 0, 1, 1, 1, 1], planes=[0])
    elif rg == 20:
        method = clp.std.Convolution(matrix=[1, 1, 1, 1, 1, 1, 1, 1, 1], planes=[0])
    else:
        method = clp.rgvs.RemoveGrain([rg] if isGray else [rg, 0])

    sharpdiff = core.std.MakeDiff(clp, method, [0]).std.Lut(function=get_lut1, planes=[0])

    return sharpdiff if diff else core.std.MergeDiff(clp, sharpdiff, [0])


def _SeeSaw_SootheSS(sharp: vs.VideoNode, orig: vs.VideoNode, sootheT: float = 25, sootheS: float = 0) -> vs.VideoNode:
    """Soothe() function to stabilze sharpening from SeeSaw()

    Only the first plane (luma) will be processed.

    """

    funcName = '_SeeSaw_SootheSS'

    if not isinstance(sharp, vs.VideoNode) or sharp.format.color_family not in [vs.GRAY, vs.YUV]:
        raise TypeError(funcName + ': \"sharp\" must be a Gray or YUV clip!')

    if not isinstance(orig, vs.VideoNode):
        raise TypeError(funcName + ': \"orig\" must be a clip!')
    if orig.format.id != sharp.format.id:
        raise TypeError(funcName + ': \"orig\" the same format as \"sharp\"!')
    if orig.width != sharp.width or orig.height != sharp.height:
        raise TypeError(funcName + ': \"orig\" must be of the same size as \"sharp\"!')

    sootheT = max(min(sootheT, 100), -100)
    sootheS = max(min(sootheS, 100), 0)
    ST = 100 - abs(sootheT)
    SSPT = 100 - abs(sootheS)
    last = core.std.MakeDiff(orig, sharp, [0])

    neutral = 1 << (sharp.format.bits_per_sample - 1)
    isGray = sharp.format.color_family == vs.GRAY

    if not isGray:
        sharp_src = sharp
        sharp = mvf.GetPlane(sharp)
        orig_src = orig
        orig = mvf.GetPlane(orig) if sharp_src != orig_src else sharp

    expr1 = ('x {neutral} < y {neutral} < xor x {neutral} - 100 / {SSPT} * {neutral} + x {neutral} - '
        'abs y {neutral} - abs > x {SSPT} * y {i} * + 100 / x ? ?'.format(neutral=neutral, SSPT=SSPT, i=100-SSPT))
    expr2 = ('x {neutral} < y {neutral} < xor x {neutral} - 100 / {ST} * {neutral} + x {neutral} - '
        'abs y {neutral} - abs > x {ST} * y {i} * + 100 / x ? ?'.format(neutral=neutral, ST=ST, i=100-ST))

    if sootheS != 0.:
        last = core.std.Expr([last, core.std.Convolution(last, [1]*9)], [expr1])
    if sootheT != 0.:
        last = core.std.Expr([last, TemporalSoften(last, 1, 0)], [expr2])
    if sootheT <= -1:
        last = core.std.Expr([last, TemporalSoften(last, 1, 0)], [expr2])

    last = core.std.MakeDiff(orig, last, [0])
    return last if isGray else core.std.ShufflePlanes([last, orig_src], list(range(orig_src.format.num_planes)), orig_src.format.color_family)


def abcxyz(clp: vs.VideoNode, rad: float = 3.0, ss: float = 1.5) -> vs.VideoNode:
    """Avisynth's abcxyz()

    Reduces halo artifacts that can occur when sharpening.

    Author: Didée (http://avisynth.nl/images/Abcxyz_MT2.avsi)

    Only the first plane (luma) will be processed.

    Args:
        clp: Input clip.

        rad: (float) Radius for halo removal. Default is 3.0.

        ss: (float) Radius for supersampling / ss=1.0 -> no supersampling. Range: 1.0 - ???. Default is 1.5

    """

    funcName = 'abcxyz'

    if not isinstance(clp, vs.VideoNode) or clp.format.color_family not in [vs.GRAY, vs.YUV]:
        raise TypeError(funcName + ': \"clp\" must be a Gray or YUV clip!')

    ox = clp.width
    oy = clp.height

    isGray = clp.format.color_family == vs.GRAY
    bits = clp.format.bits_per_sample

    if not isGray:
        clp_src = clp
        clp = mvf.GetPlane(clp)

    x = core.resize.Bicubic(clp, haf.m4(ox/rad), haf.m4(oy/rad), filter_param_a=1/3, filter_param_b=1/3).resize.Bicubic(ox, oy, filter_param_a=1, filter_param_b=0)
    y = core.std.Expr([clp, x], ['x {a} + y < x {a} + x {b} - y > x {b} - y ? ? x y - abs * x {c} x y - abs - * + {c} /'.format(
        a=scale(8, bits), b=scale(24, bits), c=scale(32, bits))])

    z1 = core.rgvs.Repair(clp, y, [1])

    if ss != 1.:
        maxbig = core.std.Maximum(y).resize.Bicubic(haf.m4(ox*ss), haf.m4(oy*ss), filter_param_a=1/3, filter_param_b=1/3)
        minbig = core.std.Minimum(y).resize.Bicubic(haf.m4(ox*ss), haf.m4(oy*ss), filter_param_a=1/3, filter_param_b=1/3)
        z2 = core.resize.Lanczos(clp, haf.m4(ox*ss), haf.m4(oy*ss))
        z2 = core.std.Expr([z2, maxbig, minbig], ['x y min z max']).resize.Lanczos(ox, oy)
        z1 = z2  # for simplicity

    if not isGray:
        z1 = core.std.ShufflePlanes([z1, clp_src], list(range(clp_src.format.num_planes)), clp_src.format.color_family)

    return z1


def Sharpen(clip: vs.VideoNode, amountH: float = 1.0, amountV: Optional[float] = None,
            planes: PlanesType = None
            ) -> vs.VideoNode:
    """Avisynth's internel filter Sharpen()

    Simple 3x3-kernel sharpening filter.

    Args:
        clip: Input clip.

        amountH, amountV: (float) Sharpen uses the kernel is [(1-2^amount)/2, 2^amount, (1-2^amount)/2].
            A value of 1.0 gets you a (-1/2, 2, -1/2) for example.
            Negative Sharpen actually blurs the image.
            The allowable range for Sharpen is from -1.58 to +1.0.
            If \"amountV\" is not set manually, it will be set to \"amountH\".
            Default is 1.0.

        planes: (int []) Whether to process the corresponding plane. By default, every plane will be processed.
            The unprocessed planes will be copied from the source clip, "clip".

    """

    funcName = 'Sharpen'

    if not isinstance(clip, vs.VideoNode):
        raise TypeError(funcName + ': \"clip\" is not a clip!')

    if amountH < -1.5849625 or amountH > 1:
        raise ValueError(funcName + ': \'amountH\' have not a correct value! [-1.58 ~ 1]')

    if amountV is None:
        amountV = amountH
    else:
        if amountV < -1.5849625 or amountV > 1:
            raise ValueError(funcName + ': \'amountV\' have not a correct value! [-1.58 ~ 1]')

    if planes is None:
        planes = list(range(clip.format.num_planes))

    center_weight_v = math.floor(2 ** (amountV - 1) * 1023 + 0.5)
    outer_weight_v = math.floor((0.25 - 2 ** (amountV - 2)) * 1023 + 0.5)
    center_weight_h = math.floor(2 ** (amountH - 1) * 1023 + 0.5)
    outer_weight_h = math.floor((0.25 - 2 ** (amountH - 2)) * 1023 + 0.5)

    conv_mat_v = [outer_weight_v, center_weight_v, outer_weight_v]
    conv_mat_h = [outer_weight_h, center_weight_h, outer_weight_h]

    if math.fabs(amountH) >= 0.00002201361136: # log2(1+1/65536)
        clip = core.std.Convolution(clip, conv_mat_v, planes=planes, mode='v')

    if math.fabs(amountV) >= 0.00002201361136:
        clip = core.std.Convolution(clip, conv_mat_h, planes=planes, mode='h')

    return clip


def Blur(clip: vs.VideoNode, amountH: float = 1.0, amountV: Optional[float] = None,
         planes: PlanesType = None
         ) -> vs.VideoNode:
    """Avisynth's internel filter Blur()

    Simple 3x3-kernel blurring filter.

    In fact Blur(n) is just an alias for Sharpen(-n).

    Args:
        clip: Input clip.

        amountH, amountV: (float) Blur uses the kernel is [(1-1/2^amount)/2, 1/2^amount, (1-1/2^amount)/2].
            A value of 1.0 gets you a (1/4, 1/2, 1/4) for example.
            Negative Blur actually sharpens the image.
            The allowable range for Blur is from -1.0 to +1.58.
            If \"amountV\" is not set manually, it will be set to \"amountH\".
            Default is 1.0.

        planes: (int []) Whether to process the corresponding plane. By default, every plane will be processed.
            The unprocessed planes will be copied from the source clip, "clip".

    """

    funcName = 'Blur'

    if not isinstance(clip, vs.VideoNode):
        raise TypeError(funcName + ': \"clip\" is not a clip!')

    if amountH < -1 or amountH > 1.5849625:
        raise ValueError(funcName + ': \'amountH\' have not a correct value! [-1 ~ 1.58]')

    if amountV is None:
        amountV = amountH
    else:
        if amountV < -1 or amountV > 1.5849625:
            raise ValueError(funcName + ': \'amountV\' have not a correct value! [-1 ~ 1.58]')

    return Sharpen(clip, -amountH, -amountV, planes)


def BlindDeHalo3(clp: vs.VideoNode, rx: float = 3.0, ry: float = 3.0, strength: float = 125,
                 lodamp: float = 0, hidamp: float = 0, sharpness: float = 0, tweaker: float = 0,
                 PPmode: int = 0, PPlimit: Optional[int] = None, interlaced: bool = False
                 ) -> vs.VideoNode:
    """Avisynth's BlindDeHalo3() version: 3_MT2

    This script removes the light & dark halos from too strong "Edge Enhancement".

    Author: Didée (https://forum.doom9.org/attachment.php?attachmentid=5599&d=1143030001)

    Only the first plane (luma) will be processed.

    Args:
        clp: Input clip.

        rx, ry: (float) The radii to use for the [quasi-] Gaussian blur, on which the halo removal is based. Default is 3.0.

        strength: (float) The overall strength of the halo removal effect. Default is 125.

        lodamp, hidamp: (float) With these two values, one can reduce the basic effect on areas that would change only little anyway (lodamp),
            and/or on areas that would change very much (hidamp).
            lodamp does a reasonable job in keeping more detail in affected areas.
            hidamp is intended to keep rather small areas that are very bright or very dark from getting processed too strong.
            Works OK on sources that contain only weak haloing - for sources with strong over sharpening,
                it should not be used, mostly. (Usage has zero impact on speed.)
            Range: 0.0 to ??? (try 4.0 as a start)
            Default is 0.0.

        sharpness: (float) By setting this bigger than 0.0, the affected areas will come out with better sharpness.
            However, strength must be chosen somewhat bigger as well, then, to get the same effect than without.
            (This is the same as initial version's "maskblur" option.)
            Range: 0.0 to 1.58.
            Default is 0.

        tweaker: (float) May be used to get a stronger effect, separately from altering "strength".
            (Also in accordance to initial version's working methodology. I had no better idea for naming this parameter.)
            Range: 0.0 - 1.00.
            Default is 0.

        PPmode: (int) When set to "1" or "2", a second cleaning operation after the basic halo removal is done.
            This deals with:
                a) Removing/reducing those corona lines that sometimes are left over by BlindDeHalo
                b) Improving on mosquito noise, if some is present.
            PPmode=1 uses a simple Gaussian blur for post-cleaning. PPmode=2 uses a 3*3 average, with zero weighting of the center pixel.
            Also, PPmode can be "-1" or "-2". In this case, the main dehaloing step is completely discarded, and *only* the PP cleaning is done.
            This has less effect on halos, but can deal for sources containing more mosquito noise than halos.
            Default is 0.

        PPlimit: (int) Can be used to make the PP routine change no pixel by more than [PPlimit].
            I'm not sure if this makes much sense in this context. However the option is there - you never know what it might be good for.
            Default is 0.

        interlaced: (bool) As formerly, this is intended for sources that were originally interlaced, but then made progressive by deinterlacing.
            It aims in particular at clips that made their way through Restore24.
            Default is False.

    """

    funcName = 'BlindDeHalo3'

    if not isinstance(clp, vs.VideoNode):
        raise TypeError(funcName + ': \"clp\" is not a clip!')

    if clp.format.sample_type != vs.INTEGER:
        raise TypeError(funcName + ': Only integer clip is supported!')

    if PPlimit is None:
        PPlimit = 4 if abs(PPmode) == 3 else 0

    bits = clp.format.bits_per_sample
    isGray = clp.format.color_family == vs.GRAY
    neutral = 1 << (bits - 1)

    if not isGray:
        clp_src = clp
        clp = mvf.GetPlane(clp)

    sharpness = min(sharpness, 1.58)
    tweaker = min(tweaker, 1.0)
    strength *= 1 + sharpness * 0.25
    RR = (rx + ry) / 2
    ST = strength / 100
    LD = scale(lodamp, bits)
    HD = hidamp ** 2
    TWK0 = 'x y - {i} /'.format(i=12 / ST / RR)
    TWK = 'x y - {i} / abs'.format(i=12 / ST / RR)
    TWK_HLIGHT = ('x y - abs {i} < {neutral} {TWK} {neutral} {TWK} - {TWK} {neutral} / * + {TWK0} {TWK} {LD} + / * '
        '{neutral} {TWK} - {j} / dup * {neutral} {TWK} - {j} / dup * {HD} + / * {neutral} + ?'.format(
            i=1 << (bits-8), neutral=neutral, TWK=TWK, TWK0=TWK0, LD=LD, j=scale(20, bits), HD=HD))

    i = clp if not interlaced else core.std.SeparateFields(clp, tff=True)
    oxi = i.width
    oyi = i.height
    sm = core.resize.Bicubic(i, haf.m4(oxi/rx), haf.m4(oyi/ry), filter_param_a=1/3, filter_param_b=1/3)
    mm = core.std.Expr([sm.std.Maximum(), sm.std.Minimum()], ['x y - 4 *']).std.Maximum().std.Deflate().std.Convolution([1]*9)
    mm = mm.std.Inflate().resize.Bicubic(oxi, oyi, filter_param_a=1, filter_param_b=0).std.Inflate()
    sm = core.resize.Bicubic(sm, oxi, oyi, filter_param_a=1, filter_param_b=0)
    smd = core.std.Expr([Sharpen(i, tweaker), sm], [TWK_HLIGHT])
    if sharpness != 0.:
        smd = Blur(smd, sharpness)
    clean = core.std.Expr([i, smd], ['x y {neutral} - -'.format(neutral=neutral)])
    clean = core.std.MaskedMerge(i, clean, mm)

    if PPmode != 0:
        LL = scale(PPlimit, bits)
        LIM = 'x {LL} + y < x {LL} + x {LL} - y > x {LL} - y ? ?'.format(LL=LL)

        base = i if PPmode < 0 else clean
        small = core.resize.Bicubic(base, haf.m4(oxi / math.sqrt(rx * 1.5)), haf.m4(oyi / math.sqrt(ry * 1.5)), filter_param_a=1/3, filter_param_b=1/3)
        ex1 = Blur(small.std.Maximum(), 0.5)
        in1 = Blur(small.std.Minimum(), 0.5)
        hull = core.std.Expr([ex1.std.Maximum().std.Convolution(matrix=[1, 2, 1, 2, 4, 2, 1, 2, 1]), ex1, in1,
            in1.std.Minimum().std.Convolution(matrix=[1, 2, 1, 2, 4, 2, 1, 2, 1])],
            ['x y - {i} - 5 * z a - {i} - 5 * max'.format(i=1 << (bits-8))]).resize.Bicubic(oxi, oyi, filter_param_a=1, filter_param_b=0)

        if abs(PPmode) == 1:
            postclean = core.std.MaskedMerge(base, small.resize.Bicubic(oxi, oyi, filter_param_a=1, filter_param_b=0), hull)
        elif abs(PPmode) == 2:
            postclean = core.std.MaskedMerge(base, base.std.Convolution(matrix=[1, 1, 1, 1, 0, 1, 1, 1, 1]), hull)
        elif abs(PPmode) == 3:
            postclean = core.std.MaskedMerge(base, base.std.Median(), hull)
        else:
            raise ValueError(funcName + ': \"PPmode\" must be in [-3 ... 3]!')
    else:
        postclean = clean

    if PPlimit != 0:
        postclean = core.std.Expr([base, postclean], [LIM])

    last = haf.Weave(postclean, tff=True) if interlaced else postclean

    if not isGray:
        last = core.std.ShufflePlanes([last, clp_src], list(range(clp_src.format.num_planes)), clp_src.format.color_family)

    return last


def dfttestMC(input: vs.VideoNode, pp: Optional[vs.VideoNode] = None, mc: int = 2, mdg: bool = False,
              planes: PlanesType = None, sigma: Optional[float] = None, sbsize: Optional[int] = None,
              sosize: Optional[int] = None, tbsize: Optional[int] = None, mdgSAD: Optional[int] = None,
              thSAD: Optional[int] = None, thSCD1: Optional[int] = None, thSCD2: Optional[int] = None,
              pel: Optional[int] = None, blksize: Optional[int] = None, search: Optional[int] = None,
              searchparam: Optional[int] = None, overlap: int = 2, dct: Optional[int] = None,
              **dfttest_params: Any
              ) -> vs.VideoNode:
    """Avisynth's dfttestMC

    Motion-compensated dfttest
    Aka: Really Really Really Slow

    Author: thewebchat (https://forum.doom9.org/showthread.php?p=1295788#post1295788)

    Notes:
        \"lsb\" and \"dither\" are removed. The output always has the same bitdepth as input.
        "Y", "U" and "V" are replaced by "planes".
        "dfttest_params" is removed. Additional arguments will be passed to DFTTest by keyword arguments.
        mc can be 0, and the function will simply be a pure dfttest().

    Args:

        input: Input clip.

        pp: (clip) Clip to calculate vectors from. Default is \"input\".

        mc: (int) Number of frames in each direction to compensate. Range: 0 ~ 5. Default is 2.

        mdg: (bool) Run MDeGrain before dfttest. Default is False.

        mdgSAD: (int) thSAD for MDeGrain. Default is undefined.

        dfttest's sigma, sbsize, sosize and tbsize are supported. Extra dfttest parameters may be passed via "dfttest_params".

        pel, thSCD, thSAD, blksize, overlap, dct, search, and searchparam are also supported.

        sigma is the main control of dfttest strength.
        tbsize should not be set higher than mc * 2 + 1.

    """

    funcName = 'dfttestMC'

    if not isinstance(input, vs.VideoNode) or input.format.color_family not in [vs.GRAY, vs.YUV]:
        raise TypeError(funcName + ': \"input\" must be a Gray or YUV clip!')

    mc = min(max(int(mc), 0), 5)

    if mc == 0:
        return core.dfttest.DFTTest(input, sigma=sigma, sbsize=sbsize, sosize=sosize, tbsize=tbsize, **dfttest_params)
    else:
        if pp is not None:
            if not isinstance(pp, vs.VideoNode):
                raise TypeError(funcName + ': \"pp\" must be a clip!')
            if input.format.id != pp.format.id:
                raise TypeError(funcName + ': \"pp\" must be of the same format as \"input\"!')
            if input.width != pp.width or input.height != pp.height:
                raise TypeError(funcName + ': \"pp\" must be of the same size as \"input\"!')

        # Set chroma parameters.
        if planes is None:
            planes = list(range(input.format.num_planes))
        elif isinstance(planes, int):
            planes = [planes]

        Y = 0 in planes
        U = 1 in planes
        V = 2 in planes

        chroma = U or V

        if not Y and U and not V:
            plane = 1
        elif not Y and not U and V:
            plane = 2
        elif not Y and chroma:
            plane = 3
        elif Y and chroma:
            plane = 4
        else:
            plane = 0

        # Prepare supersampled clips.
        pp_super = (
            haf.DitherLumaRebuild(pp if pp is not None else input, s0=1, chroma=chroma)
            .mv.Super(pel=pel, chroma=chroma))

        super = core.mv.Super(input, levels=1, pel=pel, chroma=chroma)

        # Motion vector search.
        analyse = functools.partial(
            core.mv.Analyse,
            super=pp_super, chroma=chroma, search=search, searchparam=searchparam,
            overlap=overlap, blksize=blksize, dct=dct)

        bvecs = [analyse(delta=i, isb=True) for i in range(1, mc+1)]
        fvecs = [analyse(delta=i, isb=False) for i in range(1, mc+1)]

        # Optional MDegrain.
        if mdg:
            r = min(mc, 3) # radius

            degrain = functools.partial(
                eval(f"core.mv.Degrain{r}"),
                thsad=mdgSAD, plane=plane, thscd1=thSCD1, thscd2=thSCD2)

            degrained = degrain(input, super, *itertools.chain.from_iterable(zip(bvecs[:r], fvecs[:r])))
            degrained_super = core.mv.Super(degrained, levels=1, pel=pel, chroma=chroma)
        else:
            degrained = input
            degrained_super = super

        # Motion Compensation.
        compensate = functools.partial(
            core.mv.Compensate,
            clip=degrained, super=degrained_super, thsad=thSAD, thscd1=thSCD1, thscd2=thSCD2)

        bclips = [compensate(vectors=bvec) for bvec in bvecs]
        fclips = [compensate(vectors=fvec) for fvec in fvecs]

        # Create compensated clip.
        interleaved = core.std.Interleave(fclips[::-1] + [degrained] + bclips)

        # Perform dfttest.
        filtered = core.dfttest.DFTTest(
            interleaved, sigma=sigma, sbsize=sbsize, sosize=sosize, tbsize=tbsize, **dfttest_params)

        return core.std.SelectEvery(filtered, mc * 2 + 1, mc)


def TurnLeft(clip: vs.VideoNode) -> vs.VideoNode:
    """Avisynth's internel function TurnLeft()"""

    return core.std.Transpose(clip).std.FlipVertical()


def TurnRight(clip: vs.VideoNode) -> vs.VideoNode:
    """Avisynth's internel function TurnRight()"""

    return core.std.FlipVertical(clip).std.Transpose()


def BalanceBorders(c: vs.VideoNode, cTop: int = 0, cBottom: int = 0, cLeft: int = 0, cRight: int = 0,
                   thresh: int = 128, blur: int = 999) -> vs.VideoNode:
    """Avisynth's BalanceBorders() Version: v0.2

    Author: PL (https://www.dropbox.com/s/v8fm6om7hm1dz0b/BalanceBorders.avs)

    The following documentaion is mostly translated by Google Translate from Russian.

    The function changes the values of the extreme pixels of the clip,
    so that they are "more similar" to the neighboring ones,
    which, perhaps, will prevent the "strong" use of Crop () to remove the "unpleasant edges"
    that are not very different from the "main" image.

    Args:
        c: Input clip. The image area "in the middle" does not change during processing.
            The clip can be any format, which differs from Avisynth's equivalent.

        cTop, cBottom, cLeft, cRight: (int) The number of variable pixels on each side.
            There will not be anything very terrible if you specify values that are greater than the minimum required in your case,
            but to achieve a good result, "it is better not to" ...
            Range: 0 will skip the processing. For RGB input, the range is 2~inf.
                For YUV input, the minimum accepted value depends on chroma subsampling.
                Specifically, for YV24, the range is also 2~inf. For YV12, the range is 4~inf.
            Default is 0.

        thresh: (int) Threshold of acceptable changes for local color matching in 8 bit scale.
            Range: 0~128. Recommend: [0~16 or 128].
            Default is 128.

        blur: (int) Degree of blur for local color matching.
            Smaller values give a more accurate color match,
            larger values give a more accurate picture transfer.
            Range: 1~inf. Recommend: [1~20 or 999].
            Default is 999.

    Notes:
        1) At default values ​​of thresh = 128 blur = 999,
            you will get a series of pixels that have been changed only by selecting the color for each row in its entirety, without local selection;
            The colors of neighboring pixels may be very different in some places, but there will be no change in the nature of the picture.

            And with thresh = 128 and blur = 1 you get almost the same rows of pixels,
            i.e. The colors between them will coincide completely, but the original pattern will be lost.

        2) Beware of using a large number of pixels to change in combination with a high level of "thresh",
            and a small "blur" that can lead to unwanted artifacts "in a clean place".
            For each function call, try to set as few pixels as possible to change and as low a threshold as possible "thresh" (when using blur 0..16).

    Examples:
        The variant of several calls of the order:
        last = muf.BalanceBorders(last, 7, 6, 4, 4)                    # "General" color matching
        last = muf.BalanceBorders(last, 5, 5, 4, 4, thresh=2, blur=10) # Very slightly changes a large area (with a "margin")
        last = muf.BalanceBorders(last, 3, 3, 2, 2, thresh=8, blur=4)  # Slightly changes the "main problem area"

    """

    funcName = 'BalanceBorders'

    if not isinstance(c, vs.VideoNode):
        raise TypeError(funcName + ': \"c\" must be a clip!')

    if c.format.sample_type != vs.INTEGER:
        raise TypeError(funcName+': \"c\" must be integer format!')

    if blur <= 0:
        raise ValueError(funcName + ': \'blur\' have not a correct value! (0 ~ inf]')

    if thresh <= 0:
        raise ValueError(funcName + ': \'thresh\' have not a correct value! (0 ~ inf]')

    last = c

    if cTop > 0:
        last = _BalanceTopBorder(last, cTop, thresh, blur)

    last = TurnRight(last)

    if cLeft > 0:
        last = _BalanceTopBorder(last, cLeft, thresh, blur)

    last = TurnRight(last)

    if cBottom > 0:
        last = _BalanceTopBorder(last, cBottom, thresh, blur)

    last = TurnRight(last)

    if cRight > 0:
        last = _BalanceTopBorder(last, cRight, thresh, blur)

    last = TurnRight(last)

    return last


def _BalanceTopBorder(c: vs.VideoNode, cTop: int, thresh: int, blur: int) -> vs.VideoNode:
    """BalanceBorders()'s helper function"""

    cWidth = c.width
    cHeight = c.height
    cTop = min(cTop, cHeight - 1)
    blurWidth = max(4, math.floor(cWidth / blur))

    c2 = mvf.PointPower(c, 1, 1)

    last = core.std.Crop(c2, 0, 0, cTop*2, (cHeight - cTop - 1) * 2)
    last = core.resize.Point(last, cWidth * 2, cTop * 2)
    last = core.resize.Bilinear(last, blurWidth * 2, cTop * 2)
    last = core.std.Convolution(last, [1, 1, 1], mode='h')
    last = core.resize.Bilinear(last, cWidth * 2, cTop * 2)
    referenceBlur = last

    original = core.std.Crop(c2, 0, 0, 0, (cHeight - cTop) * 2)

    last = original
    last = core.resize.Bilinear(last, blurWidth * 2, cTop * 2)
    last = core.std.Convolution(last, [1, 1, 1], mode='h')
    last = core.resize.Bilinear(last, cWidth * 2, cTop * 2)
    originalBlur = last

    """
    balanced = core.std.Expr([original, originalBlur, referenceBlur], ['z y - x +'])
    difference = core.std.MakeDiff(balanced, original)

    tp = scale(128 + thresh, c.format.bits_per_sample)
    tm = scale(128 - thresh, c.format.bits_per_sample)
    difference = core.std.Expr([difference], ['x {tp} min {tm} max'.format(tp=tp, tm=tm)])

    last = core.std.MergeDiff(original, difference)
    """
    tp = scale(thresh, c.format.bits_per_sample)
    tm = -tp
    last = core.std.Expr([original, originalBlur, referenceBlur], ['z y - {tp} min {tm} max x +'.format(tp=tp, tm=tm)])

    return core.std.StackVertical([last, core.std.Crop(c2, 0, 0, cTop * 2, 0)]).resize.Point(cWidth, cHeight)


def DisplayHistogram(clip: vs.VideoNode, factor: float = 100) -> vs.VideoNode:
    """A simple function to display the histogram of an image.

    The right and bottom of the output is the histogram along the horizontal/vertical axis,
    with the left(bottom) side of the graph represents luma=0 and the right(above) side represents luma=255.
    The bottom right is hist.Levels().

    More details of the graphs can be found at http://avisynth.nl/index.php/Histogram.

    Args:
        clip: Input clip. Must be constant format 8..16 bit integer YUV input.
            If the input's bitdepth is not 8, input will be converted to 8 bit before passing to hist.Levels().

        factor: (float) hist.Levels()'s argument.
            It specifies how the histograms are displayed, exaggerating the vertical scale.
            It is specified as percentage of the total population (that is number of luma or chroma pixels in a frame).
            Range: 0~100. Default is 100.

    """

    funcName = 'DisplayHistogram'

    if not isinstance(clip, vs.VideoNode):
        raise TypeError(funcName + ': \"clip\" must be a clip!')

    if clip.format.sample_type != vs.INTEGER or clip.format.bits_per_sample > 16 or clip.format.color_family != vs.YUV:
        raise TypeError(funcName+': \"clip\" must be 8..16 integer YUV format!')

    histogram_v = core.hist.Classic(clip)

    clip_8 = mvf.Depth(clip, 8)
    levels = core.hist.Levels(clip_8, factor=factor).std.Crop(left=clip.width, right=0, top=0, bottom=clip.height - 256)
    if clip.format.bits_per_sample != 8:
        levels = mvf.Depth(levels, clip.format.bits_per_sample)
    histogram_h = TurnLeft(core.hist.Classic(clip.std.Transpose()).std.Crop(left=clip.height))

    bottom = core.std.StackHorizontal([histogram_h, levels])

    return core.std.StackVertical([histogram_v, bottom])


def GuidedFilter(input: vs.VideoNode, guidance: Optional[vs.VideoNode] = None, radius: int = 4,
                 regulation: float = 0.01, regulation_mode: int = 0, use_gauss: bool = False,
                 fast: Optional[bool] = None, subsampling_ratio: float = 4, use_fmtc1: bool = False,
                 kernel1: str = 'point', kernel1_args: Optional[Dict[str, Any]] = None, use_fmtc2: bool = False,
                 kernel2: str = 'bilinear', kernel2_args: Optional[Dict[str, Any]] = None,
                 **depth_args: Any
                 ) -> vs.VideoNode:
    """Guided Filter - fast edge-preserving smoothing algorithm

    Author: Kaiming He et al. (http://kaiminghe.com/eccv10/)

    The guided filter computes the filtering output by considering the content of a guidance image.

    It can be used as an edge-preserving smoothing operator like the popular bilateral filter,
    but it has better behaviors near edges.

    The guided filter is also a more generic concept beyond smoothing:
    It can transfer the structures of the guidance image to the filtering output,
    enabling new filtering applications like detail enhancement, HDR compression,
    image matting/feathering, dehazing, joint upsampling, etc.

    All the internal calculations are done at 32-bit float.

    Args:
        input: Input clip.

        guidance: (clip) Guidance clip used to compute the coefficient of the linear translation on 'input'.
            It must has the same clip properties as 'input'.
            If it is None, it will be set to input, with duplicate calculations being omitted.
            Default is None.

        radius: (int) Box / Gaussian filter's radius.
            If box filter is used, the range of radius is 1 ~ 12(fast=False) or 1 ~ 12*subsampling_ratio in VapourSynth R38 or older
                because of the limitation of std.Convolution().
            For gaussian filter, the radius can be much larger, even reaching the width/height of the clip.
            Default is 4.

        regulation: (float) A criterion for judging whether a patch has high variance and should be preserved, or is flat and should be smoothed.
            Similar to the range variance in the bilateral filter.
            Default is 0.01.

        regulation_mode: (int) Tweak on regulation.
            It was mentioned in [1] that the local filters such as the Bilateral Filter (BF) or Guided Image Filter (GIF)
            would concentrate the blurring near these edges and introduce halos.

            The author of Weighted Guided Image Filter (WGIF) [3] argued that,
            the Lagrangian factor (regulation) in the GIF is fixed could be another major reason that the GIF produces halo artifacts.

            In [3], a WGIF was proposed to reduce the halo artifacts of the GIF.
            An edge aware factor was introduced to the constraint term of the GIF,
            the factor makes the edges preserved better in the result images and thus reduces the halo artifacts.

            In [4], a gradient domain guided image filter is proposed by incorporating an explicit first-order edge-aware constraint.
            The proposed filter is based on local optimization
            and the cost function is composed of a zeroth order data fidelity term and a first order regularization term.
            So the factors in the new local linear model can represent the images more accurately near edges.
            In addition, the edge-aware factor is multi-scale, which can separate edges of an image from fine details of the image better.

            0: Guided Filter [1]
            1: Weighted Guided Image Filter [3]
            2: Gradient Domain Guided Image Filter [4]
            Default is 0.

        use_gauss: (bool) Whether to use gaussian guided filter [1]. This replaces mean filter with gaussian filter.
            Guided filter is rotationally asymmetric and slightly biases to the x/y-axis because a box window is used in the filter design.
            The problem can be solved by using a gaussian weighted window instead. The resulting kernels are rotationally symmetric.
            The authors of [1] suggest that in practice the original guided filter is always good enough.
            Gaussian is performed by core.tcanny.TCanny(mode=-1).
            The sigma is set to r/sqrt(2).
            Default is False.

        fast: (bool) Whether to use fast guided filter [2].
            This method subsamples the filtering input image and the guidance image,
            computes the local linear coefficients, and upsamples these coefficients.
            The upsampled coefficients are adopted on the original guidance image to produce the output.
            This method reduces the time complexity from O(N) to O(N/s^2) for a subsampling ratio s.
            Default is True if the version number of VapourSynth is less than 39, otherwise is False.

        subsampling_ratio: (float) Only works when fast=True.
            Generally should be no less than 'radius'.
            Default is 4.

        use_fmtc1, use_fmtc2: (bool) Whether to use fmtconv in subsampling / upsampling.
            Default is False.
            Note that fmtconv's point subsampling may causes pixel shift.

        kernel1, kernel2: (string) Subsampling/upsampling kernels.
            Default is 'point'and 'bilinear'.

        kernel1_args, kernel2_args: (dict) Additional parameters passed to resizers in the form of dict.
            Default is {}.

        depth_args: (dict) Additional arguments passed to mvf.Depth() in the form of keyword arguments.
            Default is {}.

    Ref:
        [1] He, K., Sun, J., & Tang, X. (2013). Guided image filtering.
            IEEE transactions on pattern analysis and machine intelligence, 35(6), 1397-1409.
        [2] He, K., & Sun, J. (2015). Fast guided filter. arXiv preprint arXiv:1505.00996.
        [3] http://kaiminghe.com/eccv10/index.html
        [4] Li, Z., Zheng, J., Zhu, Z., Yao, W., & Wu, S. (2015). Weighted guided image filtering.
            IEEE Transactions on Image Processing, 24(1), 120-129.
        [5] Kou, F., Chen, W., Wen, C., & Li, Z. (2015). Gradient domain guided image filtering.
            IEEE Transactions on Image Processing, 24(11), 4528-4539.
        [6] http://koufei.weebly.com/

    """

    funcName = 'GuidedFilter'

    if not isinstance(input, vs.VideoNode):
        raise TypeError(funcName + ': \"input\" must be a clip!')

    # Get clip's properties
    bits = input.format.bits_per_sample
    sampleType = input.format.sample_type
    width = input.width
    height = input.height

    if guidance is not None:
        if not isinstance(guidance, vs.VideoNode):
            raise TypeError(funcName + ': \"guidance\" must be a clip!')
        if input.format.id != guidance.format.id:
            raise TypeError(funcName + ': \"guidance\" must be of the same format as \"input\"!')
        if input.width != guidance.width or input.height != guidance.height:
            raise TypeError(funcName + ': \"guidance\" must be of the same size as \"input\"!')
        if input == guidance: # Remove redundant computation
            guidance = None

    if fast is None:
        fast = False if core.version_number() >= 39 else True

    if kernel1_args is None:
        kernel1_args = {}
    if kernel2_args is None:
        kernel2_args = {}

    # Bitdepth conversion and variable names modification to correspond to the paper
    p = mvf.Depth(input, depth=32, sample=vs.FLOAT, **depth_args)
    I = mvf.Depth(guidance, depth=32, sample=vs.FLOAT, **depth_args) if guidance is not None else p
    r = radius
    eps = regulation
    s = subsampling_ratio

    # Back up guidance image
    I_src = I

    # Fast guided filter's subsampling
    if fast:
        down_w = math.floor(width / s)
        down_h = math.floor(height / s)
        kernel1 = kernel1.capitalize()
        if use_fmtc1:
            p = core.fmtc.resample(p, down_w, down_h, kernel=kernel1, **kernel1_args)
            I = core.fmtc.resample(I, down_w, down_h, kernel=kernel1, **kernel1_args) if guidance is not None else p
        else: # use zimg
            p = eval(f'core.resize.{kernel1}')(p, down_w, down_h, **kernel1_args)
            I = eval(f'core.resize.{kernel1}')(I, down_w, down_h, **kernel1_args) if guidance is not None else p

        r = math.floor(r / s)

    # Select the shape of the kernel. As the width of BoxFilter in this module is (radius*2-1) rather than (radius*2+1), radius should be increased by one.
    Filter = functools.partial(core.tcanny.TCanny, sigma=r/2 * math.sqrt(2), mode=-1) if use_gauss else functools.partial(BoxFilter, radius=r+1)
    Filter_r1 = functools.partial(core.tcanny.TCanny, sigma=1/2 * math.sqrt(2), mode=-1) if use_gauss else functools.partial(BoxFilter, radius=1+1)


    # Edge-Aware Weighting, equation (5) in [3], or equation (9) in [4].
    def FLT(n: int, f: vs.VideoFrame, clip: vs.VideoNode, core: vs.Core, eps0: float) -> vs.VideoNode:
        frameMean = f.props['PlaneStatsAverage']

        return core.std.Expr(clip, ['x {eps0} + {avg} *'.format(avg=frameMean, eps0=eps0)])


    # Compute the optimal value of a of Gradient Domain Guided Image Filter, equation (12) in [4]
    def FLT2(n: int, f: vs.VideoFrame, cov_Ip: vs.VideoNode, weight_in: vs.VideoNode, weight: vs.VideoNode,
             var_I: vs.VideoNode, core: vs.Core, eps: float
             ) -> vs.VideoNode:
        frameMean = typing.cast(float, f.props['PlaneStatsAverage'])
        frameMin = typing.cast(float, f.props['PlaneStatsMin'])

        alpha = frameMean
        kk = -4 / (frameMin - alpha - 1e-6) # Add a small num to prevent divided by 0

        return core.std.Expr([cov_Ip, weight_in, weight, var_I],
            ['x {eps} 1 1 1 {kk} y {alpha} - * exp + / - * z / + a {eps} z / + /'.format(eps=eps, kk=kk, alpha=alpha)])

    # Compute local linear coefficients.
    mean_p = Filter(p)
    mean_I = Filter(I) if guidance is not None else mean_p
    I_square = core.std.Expr([I], ['x dup *'])
    corr_I = Filter(I_square)
    corr_Ip = Filter(core.std.Expr([I, p], ['x y *'])) if guidance is not None else corr_I

    var_I = core.std.Expr([corr_I, mean_I], ['x y dup * -'])
    cov_Ip = core.std.Expr([corr_Ip, mean_I, mean_p], ['x y z * -']) if guidance is not None else var_I

    if regulation_mode: # 0: Original Guided Filter, 1: Weighted Guided Image Filter, 2: Gradient Domain Guided Image Filter
        if r != 1:
            mean_I_1 = Filter_r1(I)
            corr_I_1 = Filter_r1(I_square)
            var_I_1 = core.std.Expr([corr_I_1, mean_I_1], ['x y dup * -'])
        else: # r == 1
            var_I_1 = var_I

        if regulation_mode == 1: # Weighted Guided Image Filter
            weight_in = var_I_1
        else: # regulation_mode == 2, Gradient Domain Guided Image Filter
            weight_in = core.std.Expr([var_I, var_I_1], ['x y * sqrt'])

        eps0 = 0.001 ** 2 # Epsilon in [3] and [4]
        denominator = core.std.Expr([weight_in], ['1 x {} + /'.format(eps0)])

        denominator = core.std.PlaneStats(denominator, plane=0)
        # equation (5) in [3], or equation (9) in [4]
        if _has_lexpr:
            avg = 'y.PlaneStatsAverage'
            weight = core.akarin.Expr([weight_in, denominator], 'x {eps0} + {avg} *'.format(eps0=eps0, avg=avg))
        else:
            weight = core.std.FrameEval(denominator, functools.partial(FLT, clip=weight_in, core=core, eps0=eps0), prop_src=[denominator])

        if regulation_mode == 1: # Weighted Guided Image Filter
            a = core.std.Expr([cov_Ip, var_I, weight], ['x y {eps} z / + /'.format(eps=eps)])
        else: # regulation_mode == 2, Gradient Domain Guided Image Filter
            weight_in = core.std.PlaneStats(weight_in, plane=0)
            if _has_lexpr:
                alpha = 'y.PlaneStatsAverage'
                kk = '-4 y.PlaneStatsMin {alpha} - 1e-6 - /'.format(alpha=alpha)
                a = core.akarin.Expr([cov_Ip, weight_in, weight, var_I],
                    ['x {eps} 1 1 1 {kk} y {alpha} - * exp + / - * z / + a {eps} z / + /'.format(eps=eps, kk=kk, alpha=alpha)])
            else:
                a = core.std.FrameEval(weight, functools.partial(FLT2, cov_Ip=cov_Ip, weight_in=weight_in, weight=weight,
                    var_I=var_I, core=core, eps=eps), prop_src=[weight_in])
    else: # regulation_mode == 0, Original Guided Filter
        if cov_Ip is var_I:
            a = core.std.Expr([cov_Ip], ['x x {} + /'.format(eps)])
        else:
            a = core.std.Expr([cov_Ip, var_I], ['x y {} + /'.format(eps)])

    if mean_p is mean_I:
        b = core.std.Expr([mean_p, a], ['x y x * -'])
    else:
        b = core.std.Expr([mean_p, a, mean_I], ['x y z * -'])

    mean_a = Filter(a)
    mean_b = Filter(b)

    # Fast guided filter's upsampling
    if fast:
        kernel2 = kernel2.capitalize()
        if use_fmtc2:
            mean_a = core.fmtc.resample(mean_a, width, height, kernel=kernel2, **kernel2_args)
            mean_b = core.fmtc.resample(mean_b, width, height, kernel=kernel2, **kernel2_args)
        else: # use zimg
            mean_a = eval(f'core.resize.{kernel2}')(mean_a, width, height, **kernel2_args)
            mean_b = eval(f'core.resize.{kernel2}')(mean_b, width, height, **kernel2_args)

    # Linear translation
    q = core.std.Expr([mean_a, I_src, mean_b], ['x y * z +'])

    # Final bitdepth conversion
    return mvf.Depth(q, depth=bits, sample=sampleType, **depth_args)


def GuidedFilterColor(input: vs.VideoNode, guidance: vs.VideoNode, radius: int = 4,
                      regulation: float = 0.01, use_gauss: bool = False, fast: Optional[bool] = None,
                      subsampling_ratio: float = 4, use_fmtc1: bool = False, kernel1: str = 'point',
                      kernel1_args: Optional[Dict[str, Any]] = None, use_fmtc2: bool = False,
                      kernel2: str = 'bilinear', kernel2_args: Optional[Dict[str, Any]] = None,
                      **depth_args: Any
                      ) -> vs.VideoNode:
    """Guided Filter Color - fast edge-preserving smoothing algorithm using a color image as the guidance

    Author: Kaiming He et al. (http://kaiminghe.com/eccv10/)

    Most of the description of the guided filter can be found in the documentation of native guided filter above.
    Only the native guided filter is implemented.

    A color guidance image can better preserve the edges that are not distinguishable in gray-scale.

    It is also essential in the matting/feathering and dehazing applications,
    because the local linear model is more likely to be valid in the RGB color space than in gray-scale.

    Args:
        input: Input clip. It should be a gray-scale/single channel image.

        guidance: Guidance clip used to compute the coefficient of the linear translation on 'input'.
            It must has no subsampling for the second and third plane in horizontal/vertical direction, e.g. RGB or YUV444.

        Descriptions of other parameter can be found in the documentation of native guided filter above.

    Ref:
        [1] He, K., Sun, J., & Tang, X. (2013). Guided image filtering. IEEE transactions on pattern analysis and machine intelligence, 35(6), 1397-1409.
        [2] He, K., & Sun, J. (2015). Fast guided filter. arXiv preprint arXiv:1505.00996.
        [3] http://kaiminghe.com/eccv10/index.html

    """

    funcName = 'GuidedFilterColor'

    if not isinstance(input, vs.VideoNode) or input.format.num_planes > 1:
        raise TypeError(funcName + ': \"input\" must be a gray-scale/single channel clip!')

    # Get clip's properties
    bits = input.format.bits_per_sample
    sampleType = input.format.sample_type
    width = input.width
    height = input.height

    if not isinstance(guidance, vs.VideoNode) or guidance.format.subsampling_w != 0 or guidance.format.subsampling_h != 0:
        raise TypeError(funcName + ': \"guidance\" must be a RGB or YUV444 clip!')
    if input.width != guidance.width or input.height != guidance.height:
        raise ValueError(funcName + ': \"guidance\" must be of the same size as \"input\"!')

    if fast is None:
        fast = False if core.version_number() >= 39 else True

    if kernel1_args is None:
        kernel1_args = {}
    if kernel2_args is None:
        kernel2_args = {}

    # Bitdepth conversion and variable names modification to correspond to the paper
    p = mvf.Depth(input, depth=32, sample=vs.FLOAT, **depth_args)
    I = mvf.Depth(guidance, depth=32, sample=vs.FLOAT, **depth_args)
    r = radius
    eps = regulation
    s = subsampling_ratio

    # Back up guidance image
    I_src_r = mvf.GetPlane(I, 0)
    I_src_g = mvf.GetPlane(I, 1)
    I_src_b = mvf.GetPlane(I, 2)

    # Fast guided filter's subsampling
    if fast:
        down_w = math.floor(width / s)
        down_h = math.floor(height / s)
        kernel1 = kernel1.capitalize()
        if use_fmtc1:
            p = core.fmtc.resample(p, down_w, down_h, kernel=kernel1, **kernel1_args)
            I = core.fmtc.resample(I, down_w, down_h, kernel=kernel1, **kernel1_args)
        else: # use zimg
            p = eval(f'core.resize.{kernel1}')(p, down_w, down_h, **kernel1_args)
            I = eval(f'core.resize.{kernel1}')(I, down_w, down_h, **kernel1_args) if guidance is not None else p

        r = math.floor(r / s)

    # Select kernel shape. As the width of BoxFilter in this module is (radius*2-1) rather than (radius*2+1), radius should be be incremented by one.
    Filter = functools.partial(core.tcanny.TCanny, sigma=r/2 * math.sqrt(2), mode=-1) if use_gauss else functools.partial(BoxFilter, radius=r+1)

    # Seperate planes
    I_r = mvf.GetPlane(I, 0)
    I_g = mvf.GetPlane(I, 1)
    I_b = mvf.GetPlane(I, 2)

    # Compute local linear coefficients.
    mean_p = Filter(p)

    mean_I_r = Filter(I_r)
    mean_I_g = Filter(I_g)
    mean_I_b = Filter(I_b)

    corr_I_rr = Filter(core.std.Expr([I_r], ['x dup *']))
    corr_I_rg = Filter(core.std.Expr([I_r, I_g], ['x y *']))
    corr_I_rb = Filter(core.std.Expr([I_r, I_b], ['x y *']))
    corr_I_gg = Filter(core.std.Expr([I_g], ['x dup *']))
    corr_I_gb = Filter(core.std.Expr([I_g, I_b], ['x y *']))
    corr_I_bb = Filter(core.std.Expr([I_b], ['x dup *']))

    corr_Ip_r = Filter(core.std.Expr([I_r, p], ['x y *']))
    corr_Ip_g = Filter(core.std.Expr([I_g, p], ['x y *']))
    corr_Ip_b = Filter(core.std.Expr([I_b, p], ['x y *']))

    var_I_rr = core.std.Expr([corr_I_rr, mean_I_r], ['x y dup * - {} +'.format(eps)])
    var_I_gg = core.std.Expr([corr_I_gg, mean_I_g], ['x y dup * - {} +'.format(eps)])
    var_I_bb = core.std.Expr([corr_I_bb, mean_I_b], ['x y dup * - {} +'.format(eps)])

    cov_I_rg = core.std.Expr([corr_I_rg, mean_I_r, mean_I_g], ['x y z * -'])
    cov_I_rb = core.std.Expr([corr_I_rb, mean_I_r, mean_I_b], ['x y z * -'])
    cov_I_gb = core.std.Expr([corr_I_gb, mean_I_g, mean_I_b], ['x y z * -'])

    cov_Ip_r = core.std.Expr([corr_Ip_r, mean_I_r, mean_p], ['x y z * -'])
    cov_Ip_g = core.std.Expr([corr_Ip_g, mean_I_g, mean_p], ['x y z * -'])
    cov_Ip_b = core.std.Expr([corr_Ip_b, mean_I_b, mean_p], ['x y z * -'])

    # Inverse of Sigma + eps * I
    inv_rr = core.std.Expr([var_I_gg, var_I_bb, cov_I_gb], ['x y * z dup * -'])
    inv_rg = core.std.Expr([cov_I_gb, cov_I_rb, cov_I_rg, var_I_bb], ['x y * z a * -'])
    inv_rb = core.std.Expr([cov_I_rg, cov_I_gb, var_I_gg, cov_I_rb], ['x y * z a * -'])
    inv_gg = core.std.Expr([var_I_rr, var_I_bb, cov_I_rb], ['x y * z dup * -'])
    inv_gb = core.std.Expr([cov_I_rb, cov_I_rg, var_I_rr, cov_I_gb], ['x y * z a * -'])
    inv_bb = core.std.Expr([var_I_rr, var_I_gg, cov_I_rg], ['x y * z dup * -'])

    covDet = core.std.Expr([inv_rr, var_I_rr, inv_rg, cov_I_rg, inv_rb, cov_I_rb], ['x y * z a * + b c * +'])

    inv_rr = core.std.Expr([inv_rr, covDet], ['x y /'])
    inv_rg = core.std.Expr([inv_rg, covDet], ['x y /'])
    inv_rb = core.std.Expr([inv_rb, covDet], ['x y /'])
    inv_gg = core.std.Expr([inv_gg, covDet], ['x y /'])
    inv_gb = core.std.Expr([inv_gb, covDet], ['x y /'])
    inv_bb = core.std.Expr([inv_bb, covDet], ['x y /'])

    a_r = core.std.Expr([inv_rr, cov_Ip_r, inv_rg, cov_Ip_g, inv_rb, cov_Ip_b], ['x y * z a * + b c * +'])
    a_g = core.std.Expr([inv_rg, cov_Ip_r, inv_gg, cov_Ip_g, inv_gb, cov_Ip_b], ['x y * z a * + b c * +'])
    a_b = core.std.Expr([inv_rb, cov_Ip_r, inv_gb, cov_Ip_g, inv_bb, cov_Ip_b], ['x y * z a * + b c * +'])

    b = core.std.Expr([mean_p, a_r, mean_I_r, a_g, mean_I_g, a_b, mean_I_b], ['x y z * - a b * - c d * -'])

    mean_a_r = Filter(a_r)
    mean_a_g = Filter(a_g)
    mean_a_b = Filter(a_b)
    mean_b = Filter(b)

    # Fast guided filter's upsampling
    if fast:
        kernel2 = kernel2.capitalize()
        if use_fmtc2:
            mean_a_r = core.fmtc.resample(mean_a_r, width, height, kernel=kernel2, **kernel2_args)
            mean_a_g = core.fmtc.resample(mean_a_g, width, height, kernel=kernel2, **kernel2_args)
            mean_a_b = core.fmtc.resample(mean_a_b, width, height, kernel=kernel2, **kernel2_args)
            mean_b = core.fmtc.resample(mean_b, width, height, kernel=kernel2, **kernel2_args)
        else: # use zimg
            mean_a_r = eval(f'core.resize.{kernel2}')(mean_a_r, width, height, **kernel2_args)
            mean_a_g = eval(f'core.resize.{kernel2}')(mean_a_g, width, height, **kernel2_args)
            mean_a_b = eval(f'core.resize.{kernel2}')(mean_a_b, width, height, **kernel2_args)
            mean_b = eval(f'core.resize.{kernel2}')(mean_b, width, height, **kernel2_args)

    # Linear translation
    q = core.std.Expr([mean_a_r, I_src_r, mean_a_g, I_src_g, mean_a_b, I_src_b, mean_b], ['x y * z a * + b c * + d +'])

    # Final bitdepth conversion
    return mvf.Depth(q, depth=bits, sample=sampleType, **depth_args)


def GMSD(clip1: vs.VideoNode, clip2: vs.VideoNode, plane: Optional[int] = None,
         downsample: bool = True, c: float = 0.0026, show_map: bool = False,
         **depth_args: Any
         ) -> vs.VideoNode:
    """Gradient Magnitude Similarity Deviation Calculator

    GMSD is a new effective and efficient image quality assessment (IQA) model, which utilizes the pixel-wise gradient magnitude similarity (GMS)
    between the reference and distorted images combined with standard deviation of the GMS map to predict perceptual image quality.

    The distortion degree of the distorted image will be stored as frame property 'PlaneGMSD' in the output clip.

    The value of GMSD reflects the range of distortion severities in an image.
    The lowerer the GMSD score, the higher the image perceptual quality.
    If "clip1" == "clip2", GMSD = 0.

    All the internal calculations are done at 32-bit float, only one channel of the image will be processed.

    Args:
        clip1: The distorted clip, will be copied to output if "show_map" is False.

        clip2: Reference clip, must be of the same format and dimension as the "clip1".

        plane: (int) Specify which plane to be processed. Default is None.

        downsample: (bool) Whether to average the clips over local 2x2 window and downsample by a factor of 2 before calculation.
            Default is True.

        c: (float) A positive constant that supplies numerical stability.
            According to the paper, for all the test databases, GMSD shows similar preference to the value of c.
            Default is 0.0026.

        show_map: (bool) Whether to return GMS map. If not, "clip1" will be returned. Default is False.

        depth_args: (dict) Additional arguments passed to mvf.Depth() in the form of keyword arguments.
            Default is {}.

    Ref:
        [1] Xue, W., Zhang, L., Mou, X., & Bovik, A. C. (2014). Gradient magnitude similarity deviation:
            A highly efficient perceptual image quality index. IEEE Transactions on Image Processing, 23(2), 684-695.
        [2] http://www4.comp.polyu.edu.hk/~cslzhang/IQA/GMSD/GMSD.htm.

    """

    funcName = 'GMSD'

    if not isinstance(clip1, vs.VideoNode):
        raise TypeError(funcName + ': \"clip1\" must be a clip!')
    if not isinstance(clip2, vs.VideoNode):
        raise TypeError(funcName + ': \"clip2\" must be a clip!')

    if clip1.format.id != clip2.format.id:
        raise ValueError(funcName + ': \"clip1\" and \"clip2\" must be of the same format!')
    if clip1.width != clip2.width or clip1.height != clip2.height:
        raise ValueError(funcName + ': \"clip1\" and \"clip2\" must be of the same width and height!')

    # Store the "clip1"
    clip1_src = clip1

    # Convert to float type grayscale image
    clip1 = mvf.GetPlane(clip1, plane)
    clip2 = mvf.GetPlane(clip2, plane)
    clip1 = mvf.Depth(clip1, depth=32, sample=vs.FLOAT, **depth_args)
    clip2 = mvf.Depth(clip2, depth=32, sample=vs.FLOAT, **depth_args)

    # Filtered by a 2x2 average filter and then down-sampled by a factor of 2, as in the implementation of SSIM
    if downsample:
        clip1 = _IQA_downsample(clip1)
        clip2 = _IQA_downsample(clip2)

    # Calculate gradients based on Prewitt filter
    clip1_dx = core.std.Convolution(clip1, [1, 0, -1, 1, 0, -1, 1, 0, -1], divisor=1, saturate=False)
    clip1_dy = core.std.Convolution(clip1, [1, 1, 1, 0, 0, 0, -1, -1, -1], divisor=1, saturate=False)
    clip1_grad_squared = core.std.Expr([clip1_dx, clip1_dy], ['x dup * y dup * +'])

    clip2_dx = core.std.Convolution(clip2, [1, 0, -1, 1, 0, -1, 1, 0, -1], divisor=1, saturate=False)
    clip2_dy = core.std.Convolution(clip2, [1, 1, 1, 0, 0, 0, -1, -1, -1], divisor=1, saturate=False)
    clip2_grad_squared = core.std.Expr([clip2_dx, clip2_dy], ['x dup * y dup * +'])

    # Compute the gradient magnitude similarity (GMS) map
    quality_map = core.std.Expr([clip1_grad_squared, clip2_grad_squared], ['2 x y * sqrt * {c} + x y + {c} + /'.format(c=c)])

    # The following code is modified from mvf.PlaneStatistics(), which is used to compute the standard deviation of the GMS map as GMSD
    if core.std.get_functions().__contains__('PlaneStats'):
        map_mean = core.std.PlaneStats(quality_map, plane=0, prop='PlaneStats')
    else:
        map_mean = core.std.PlaneAverage(quality_map, plane=0, prop='PlaneStatsAverage') # type: ignore

    def _PlaneSDFrame(n: int, f: vs.VideoFrame, clip: vs.VideoNode, core: vs.Core) -> vs.VideoNode:
        mean = f.props['PlaneStatsAverage']
        expr = "x {mean} - dup *".format(mean=mean)
        return core.std.Expr(clip, expr)
    if _has_lexpr:
        mean = "y.PlaneStatsAverage"
        SDclip = core.akarin.Expr([quality_map, map_mean], "x {mean} - dup *".format(mean=mean))
    else:
        SDclip = core.std.FrameEval(quality_map, functools.partial(_PlaneSDFrame, clip=quality_map, core=core), map_mean)

    if core.std.get_functions().__contains__('PlaneStats'):
        SDclip = core.std.PlaneStats(SDclip, plane=0, prop='PlaneStats')
    else:
        SDclip = core.std.PlaneAverage(SDclip, plane=0, prop='PlaneStatsAverage') # type: ignore

    def _PlaneGMSDTransfer(n: int, f: List[vs.VideoFrame]) -> vs.VideoFrame:
        fout = f[0].copy()
        fout.props['PlaneGMSD'] = math.sqrt(f[1].props['PlaneStatsAverage']) # type: ignore
        return fout
    output_clip = quality_map if show_map else clip1_src
    output_clip = core.std.ModifyFrame(output_clip, [output_clip, SDclip], selector=_PlaneGMSDTransfer)

    return output_clip


def SSIM(clip1: vs.VideoNode, clip2: vs.VideoNode, plane: Optional[int] = None,
         downsample: bool = True, k1: float = 0.01, k2: float = 0.03,
         fun: Optional[VSFuncType] = None, dynamic_range: int = 1,
         show_map: bool = False, **depth_args: Any
         ) -> vs.VideoNode:
    """Structural SIMilarity Index Calculator

    The Structural SIMilarity (SSIM) index is a method for measuring the similarity between two images.
    It is based on the hypothesis that the HVS is highly adapted for extracting structural information,
    which compares local patterns of pixel intensities that have been normalized for luminance and contrast.

    The mean SSIM (MSSIM) index value of the distorted image will be stored as frame property 'PlaneSSIM' in the output clip.

    The value of SSIM measures the structural similarity in an image.
    The higher the SSIM score, the higher the image perceptual quality.
    If "clip1" == "clip2", SSIM = 1.

    All the internal calculations are done at 32-bit float, only one channel of the image will be processed.

    Args:
        clip1: The distorted clip, will be copied to output if "show_map" is False.

        clip2: Reference clip, must be of the same format and dimension as the "clip1".

        plane: (int) Specify which plane to be processed. Default is None.

        downsample: (bool) Whether to average the clips over local 2x2 window and downsample by a factor of 2 before calculation.
            Default is True.

        k1, k2: (float) Constants in the SSIM index formula.
            According to the paper, the performance of the SSIM index algorithm is fairly insensitive to variations of these values.
            Default are 0.01 and 0.03.

        fun: (function or float) The function of how the clips are filtered.
            If it is None, it will be set to a gaussian filter whose standard deviation is 1.5.
            Note that the size of gaussian kernel is different from the one in MATLAB.
            If it is a float, it specifies the standard deviation of the gaussian filter. (sigma in core.tcanny.TCanny)
            According to the paper, the quality map calculated from gaussian filter exhibits a locally isotropic property,
            which prevents the present of undesirable “blocking” artifacts in the resulting SSIM index map.
            Default is None.

        dynamic_range: (float) Dynamic range of the internal float point clip. Default is 1.

        show_map: (bool) Whether to return SSIM index map. If not, "clip1" will be returned. Default is False.

        depth_args: (dict) Additional arguments passed to mvf.Depth() in the form of keyword arguments.
            Default is {}.

    Ref:
        [1] Wang, Z., Bovik, A. C., Sheikh, H. R., & Simoncelli, E. P. (2004). Image quality assessment: from error visibility to structural similarity.
            IEEE transactions on image processing, 13(4), 600-612.
        [2] https://ece.uwaterloo.ca/~z70wang/research/ssim/.

    """

    funcName = 'SSIM'

    if not isinstance(clip1, vs.VideoNode):
        raise TypeError(funcName + ': \"clip1\" must be a clip!')
    if not isinstance(clip2, vs.VideoNode):
        raise TypeError(funcName + ': \"clip2\" must be a clip!')

    if clip1.format.id != clip2.format.id:
        raise ValueError(funcName + ': \"clip1\" and \"clip2\" must be of the same format!')
    if clip1.width != clip2.width or clip1.height != clip2.height:
        raise ValueError(funcName + ': \"clip1\" and \"clip2\" must be of the same width and height!')

    c1 = (k1 * dynamic_range) ** 2
    c2 = (k2 * dynamic_range) ** 2

    if fun is None:
        fun = functools.partial(core.tcanny.TCanny, sigma=1.5, mode=-1)
    elif isinstance(fun, (int, float)):
        fun = functools.partial(core.tcanny.TCanny, sigma=fun, mode=-1)
    elif not callable(fun):
        raise TypeError(funcName + ': \"fun\" must be a function or a float!')

    # Store the "clip1"
    clip1_src = clip1

    # Convert to float type grayscale image
    clip1 = mvf.GetPlane(clip1, plane)
    clip2 = mvf.GetPlane(clip2, plane)
    clip1 = mvf.Depth(clip1, depth=32, sample=vs.FLOAT, **depth_args)
    clip2 = mvf.Depth(clip2, depth=32, sample=vs.FLOAT, **depth_args)

    # Filtered by a 2x2 average filter and then down-sampled by a factor of 2
    if downsample:
        clip1 = _IQA_downsample(clip1)
        clip2 = _IQA_downsample(clip2)

    # Core algorithm
    mu1 = fun(clip1)
    mu2 = fun(clip2)
    mu1_sq = core.std.Expr([mu1], ['x dup *'])
    mu2_sq = core.std.Expr([mu2], ['x dup *'])
    mu1_mu2 = core.std.Expr([mu1, mu2], ['x y *'])
    sigma1_sq_pls_mu1_sq = fun(core.std.Expr([clip1], ['x dup *']))
    sigma2_sq_pls_mu2_sq = fun(core.std.Expr([clip2], ['x dup *']))
    sigma12_pls_mu1_mu2 = fun(core.std.Expr([clip1, clip2], ['x y *']))

    if c1 > 0 and c2 > 0:
        expr = '2 x * {c1} + 2 y x - * {c2} + * z a + {c1} + b c - d e - + {c2} + * /'.format(c1=c1, c2=c2)
        expr_clips = [mu1_mu2, sigma12_pls_mu1_mu2, mu1_sq, mu2_sq, sigma1_sq_pls_mu1_sq, mu1_sq, sigma2_sq_pls_mu2_sq, mu2_sq]
        ssim_map = core.std.Expr(expr_clips, [expr])
    else:
        denominator1 = core.std.Expr([mu1_sq, mu2_sq], ['x y + {c1} +'.format(c1=c1)])
        denominator2 = core.std.Expr([sigma1_sq_pls_mu1_sq, mu1_sq, sigma2_sq_pls_mu2_sq, mu2_sq], ['x y - z a - + {c2} +'.format(c2=c2)])

        numerator1_expr = '2 z * {c1} +'.format(c1=c1)
        numerator2_expr = '2 a z - * {c2} +'.format(c2=c2)
        expr = 'x y * 0 > {numerator1} {numerator2} * x y * / x 0 = not y 0 = and {numerator1} x / {i} ? ?'.format(numerator1=numerator1_expr,
            numerator2=numerator2_expr, i=1)
        ssim_map = core.std.Expr([denominator1, denominator2, mu1_mu2, sigma12_pls_mu1_mu2], [expr])

    # The following code is modified from mvf.PlaneStatistics(), which is used to compute the mean of the SSIM index map as MSSIM
    if core.std.get_functions().__contains__('PlaneStats'):
        map_mean = core.std.PlaneStats(ssim_map, plane=0, prop='PlaneStats')
    else:
        map_mean = core.std.PlaneAverage(ssim_map, plane=0, prop='PlaneStatsAverage') # type: ignore

    def _PlaneSSIMTransfer(n: int, f: List[vs.VideoFrame]) -> vs.VideoFrame:
        fout = f[0].copy()
        fout.props['PlaneSSIM'] = f[1].props['PlaneStatsAverage']
        return fout

    output_clip = ssim_map if show_map else clip1_src
    output_clip = core.std.ModifyFrame(output_clip, [output_clip, map_mean], selector=_PlaneSSIMTransfer)

    return output_clip


def _IQA_downsample(clip: vs.VideoNode) -> vs.VideoNode:
    """Downsampler for image quality assessment model.

    The “clip” is first filtered by a 2x2 average filter, and then down-sampled by a factor of 2.
    """

    return core.std.Convolution(clip, [1, 1, 0, 1, 1, 0, 0, 0, 0]).resize.Point(clip.width // 2, clip.height // 2, src_left=-1, src_top=-1)


def SSIM_downsample(clip: vs.VideoNode, w: int, h: int, smooth: Union[float, VSFuncType] = 1,
                    kernel: Optional[str] = None, use_fmtc: bool = False, gamma: bool = False,
                    fulls: bool = False, fulld: bool = False, curve: str = '709', sigmoid: bool = False,
                    epsilon: float = 1e-6, depth_args: Optional[Dict[str, Any]] = None,
                    **resample_args: Any) -> vs.VideoNode:
    """SSIM downsampler

    SSIM downsampler is an image downscaling technique that aims to optimize for the perceptual quality of the downscaled results.
    Image downscaling is considered as an optimization problem
    where the difference between the input and output images is measured using famous Structural SIMilarity (SSIM) index.
    The solution is derived in closed-form, which leads to the simple, efficient implementation.
    The downscaled images retain perceptually important features and details,
    resulting in an accurate and spatio-temporally consistent representation of the high resolution input.

    This is an pseudo-implementation of SSIM downsampler with slight modification.
    The pre-downsampling is performed by vszimg/fmtconv, and the behaviour of convolution at the border is uniform.

    All the internal calculations are done at 32-bit float, except gamma correction is done at integer.

    Args:
        clip: The input clip.

        w, h: The size of the output clip.

        smooth: (int, float or function) The method to smooth the image.
            If it's an int, it specifies the "radius" of the internel used boxfilter, i.e. the window has a size of (2*smooth+1)x(2*smooth+1).
            If it's a float, it specifies the "sigma" of core.tcanny.TCanny, i.e. the standard deviation of gaussian blur.
            If it's a function, it acs as a general smoother.
            Default is 1. The 3x3 boxfilter will be performed.

        kernel: (string) Resample kernel of vszimg/fmtconv.
            Default is 'Bicubic'.

        use_fmtc: (bool) Whether to use fmtconv for downsampling. If not, vszimg (core.resize.*) will be used.
            Default is False.

        depth_args: (dict) Additional arguments passed to mvf.Depth().
            Default is {}.

        gamma: (bool) Default is False.
            Set to true to turn on gamma correction for the y channel.

        fulls: (bool) Default is False.
            Specifies if the luma is limited range (False) or full range (True)

        fulld: (bool) Default is False.
            Same as fulls, but for output.

        curve: (string) Default is '709'.
            Type of gamma mapping.

        sigmoid: (bool) Default is False.
            When True, applies a sigmoidal curve after the power-like curve (or before when converting from linear to gamma-corrected).
            This helps reducing the dark halo artefacts around sharp edges caused by resizing in linear luminance.

        resample_args: (dict) Additional arguments passed to vszimg/fmtconv in the form of keyword arguments.
            Refer to the documentation of downsample() as an example.

            Default is {}.

    Ref:
        [1] Oeztireli, A. C., & Gross, M. (2015). Perceptually based downscaling of images. ACM Transactions on Graphics (TOG), 34(4), 77.

    """

    funcName = 'SSIM_downsample'

    if not isinstance(clip, vs.VideoNode):
        raise TypeError(funcName + ': \"clip\" must be a clip!')

    import nnedi3_resample as nnrs

    if depth_args is None:
        depth_args = {}

    if callable(smooth):
        Filter = smooth
    elif isinstance(smooth, int):
        Filter = functools.partial(BoxFilter, radius=smooth+1)
    elif isinstance(smooth, float):
        Filter = functools.partial(core.tcanny.TCanny, sigma=smooth, mode=-1)
    else:
        raise TypeError(funcName + ': \"smooth\" must be a int, float or a function!')

    if kernel is None:
        kernel = 'Bicubic'

    if gamma:
        clip = nnrs.GammaToLinear(mvf.Depth(clip, 16), fulls=fulls, fulld=fulld, curve=curve, sigmoid=sigmoid, planes=[0])

    clip = mvf.Depth(clip, depth=32, sample=vs.FLOAT, **depth_args)

    kernel = kernel.capitalize()
    if use_fmtc:
        l = core.fmtc.resample(clip, w, h, kernel=kernel, **resample_args)
        l2 = core.fmtc.resample(core.std.Expr([clip], ['x dup *']), w, h, kernel=kernel, **resample_args)
    else: # use vszimg
        l = eval(f'core.resize.{kernel}')(clip, w, h, **resample_args)
        l2 = eval(f'core.resize.{kernel}')(core.std.Expr([clip], ["x dup *"]), w, h, **resample_args)

    m = Filter(l)
    sl_plus_m_square = Filter(core.std.Expr([l], ['x dup *']))
    sh_plus_m_square = Filter(l2)
    m_square = core.std.Expr([m], ['x dup *'])
    r = core.std.Expr([sl_plus_m_square, sh_plus_m_square, m_square], ['x z - {eps} < 0 y z - x z - / sqrt ?'.format(eps=epsilon)])
    t = Filter(core.std.Expr([r, m], ['x y *']))
    m = Filter(m)
    r = Filter(r)
    d = core.std.Expr([m, r, l, t], ['x y z * + a -'])

    if gamma:
        d = nnrs.LinearToGamma(mvf.Depth(d, 16), fulls=fulls, fulld=fulld, curve=curve, sigmoid=sigmoid, planes=[0])

    return d


def LocalStatisticsMatching(src: vs.VideoNode, ref: vs.VideoNode, radius: Union[int, VSFuncType] = 1,
                            return_all: bool = False, **depth_args: Any
                            ) -> Union[vs.VideoNode, Tuple[vs.VideoNode, vs.VideoNode, vs.VideoNode, vs.VideoNode, vs.VideoNode]]:
    """Local statistics matcher

    Match the local statistics (mean, variance) of "src" with "ref".

    The idea is similar to "adaptive instance normalization" in deep learning literature.

    All the internal calculations are done at 32-bit float.

    Args:
        src, ref: Inputs.

        radius: (int or function) If it is an integer, it specifies the radius of mean filter.
            It can also be a custom function.
            Default is 1.

        depth_args: (dict) Additional arguments passed to mvf.Depth().
            Default is {}.

    """

    funcName = 'LocalStatisticsMatching'

    if not isinstance(src, vs.VideoNode):
        raise TypeError(funcName + ': \"src\" must be a clip!')
    if not isinstance(ref, vs.VideoNode):
        raise TypeError(funcName + ': \"ref\" must be a clip!')

    bits = src.format.bits_per_sample
    sampleType = src.format.sample_type
    epsilon = 1e-7 # small positive number to avoid dividing by 0

    src, src_mean, src_var = LocalStatistics(src, radius=radius, **depth_args)
    _, ref_mean, ref_var = LocalStatistics(ref, radius=radius, **depth_args)

    flt = core.std.Expr([src, src_mean, src_var, ref_mean, ref_var], ['x y - z sqrt {} + / b sqrt * a +'.format(epsilon)])

    flt = mvf.Depth(flt, depth=bits, sample=sampleType, **depth_args)

    if return_all:
        return flt, src_mean, src_var, ref_mean, ref_var
    else:
        return flt


def LocalStatistics(clip: vs.VideoNode, radius: Union[int, VSFuncType] = 1,
                    **depth_args: Any
                    ) -> Tuple[vs.VideoNode, vs.VideoNode, vs.VideoNode]:
    """Local statistics calculator

    The local mean and variance will be returned.

    All the internal calculations are done at 32-bit float.

    Args:
        clip: Inputs.

        radius: (int or function) If it is an integer, it specifies the radius of mean filter.
            It can also be a custom function.
            Default is 1.

        depth_args: (dict) Additional arguments passed to mvf.Depth().
            Default is {}.

    Returns:
        A list containing three clips (source, mean, variance) in 32bit float.

    """

    funcName = 'LocalStatistics'

    if not isinstance(clip, vs.VideoNode):
        raise TypeError(funcName + ': \"clip\" must be a clip!')

    Expectation = radius if callable(radius) else functools.partial(BoxFilter, radius=radius+1)

    clip = mvf.Depth(clip, depth=32, sample=vs.FLOAT, **depth_args)

    mean = Expectation(clip)
    squared = Expectation(core.std.Expr(clip, 'x dup *'))
    var = core.std.Expr([squared, mean], 'x y dup * -')

    return clip, mean, var


def TextSub16(src: vs.VideoNode, file: str, mod: bool = False, tv_range: bool = True,
              matrix: Optional[Union[int, str]] = None, dither: Optional[str] = None,
              **vsfilter_args: Any
              ) -> vs.VideoNode:
    """TextSub16 for VapourSynth

    Author: mawen1250 (http://nmm.me/109)

    Unofficial description:
        Generate mask in YUV and use it to mask high-precision subtitles overlayed in RGB.

    Args:
        src: Input clip, must be of YUV color family.

        file: Path to subtitle.

        mod: (bool) Whether to use VSFilterMod. If not, VSFilter will be used.
            Default is False.

        tv_range: (bool) Define if input clip is of tv range(limited range).
            Default is True.

        matrix: (int|str) Color matrix of input clip.
            Default is None, guessed according to the color family and size of input clip.

        dither: (str) Dithering method of vszimg.
            The following dithering methods are available: "none", "ordered", "random", "error_diffusion".
            Default is "error_diffusion".

        vsfilter_args: (dict) Additional arguments passed to subtitle plugin.
            Default is {}.

    Requirments:
        1. VSFilter (https://github.com/HomeOfVapourSynthEvolution/VSFilter)
        2. VSFilterMod (https://github.com/sorayuki/VSFilterMod)

    """

    funcName = 'TextSub16'

    if not isinstance(src, vs.VideoNode) or src.format.color_family != vs.YUV:
        raise TypeError(funcName + ': \"src\" must be a YUV clip!')

    matrix = mvf.GetMatrix(src, matrix, True)
    css = src.format.name[3:6]
    sw = src.width
    sh = src.height

    if dither is None:
        dither = 'error_diffusion'

    if src.format.id != vs.YUV420P8:
        src8 = core.resize.Bicubic(src, format=vs.YUV420P8, range_in=tv_range)
    else:
        src8 = src

    src16 = mvf.Depth(src, depth=16, sample=vs.INTEGER, fulls=tv_range, dither='none')

    if mod:
        src8sub = core.vsfm.TextSubMod(src8, file=file, **vsfilter_args)
    else:
        src8sub = core.vsf.TextSub(src8, file=file, **vsfilter_args)

    submask = core.std.Expr([src8, src8sub], ['x y = 0 255 ?']).resize.Bilinear(format=vs.YUV444P8, range=True, range_in=True)
    submaskY = mvf.GetPlane(submask, 0)
    submaskU = mvf.GetPlane(submask, 1)
    submaskV = mvf.GetPlane(submask, 2)
    submask = mvf.Max(mvf.Max(submaskY, submaskU), submaskV).std.Inflate()
    submaskY = core.resize.Bilinear(submask, format=vs.GRAY16, range_in=True, range=True)
    if css == '444':
        submaskC = submaskY
    elif css == '422':
        submaskC = core.resize.Bilinear(submask, sw // 2, sh, format=vs.GRAY16, range_in=True, range=True, src_left=-0.5)
    elif css == '420':
        submaskC = core.resize.Bilinear(submask, sw // 2, sh // 2, format=vs.GRAY16, range_in=True, range=True, src_left=-0.5)
    else:
        raise TypeError(funcName + 'the subsampling of \"src\" must be 444/422/420!')

    submask = core.std.ShufflePlanes([submaskY, submaskC], [0, 0, 0], vs.YUV)

    last = core.resize.Bicubic(src16, format=vs.RGB24, matrix_in_s=matrix, range=tv_range, dither_type=dither) # type: ignore

    if mod:
        last = core.vsfm.TextSubMod(last, file=file, **vsfilter_args)
    else:
        last = core.vsf.TextSub(last, file=file, **vsfilter_args)

    sub16 = core.resize.Bicubic(last, format=src16.format.id, matrix_s=matrix, range=tv_range, dither_type=dither) # type: ignore

    return core.std.MaskedMerge(src16, sub16, submask, planes=[0, 1, 2])


def TMinBlur(clip: vs.VideoNode, r: int = 1, thr: float = 2) -> vs.VideoNode:
    """Thresholded MinBlur

    Use another MinBlur with larger radius to guide the smoothing effect of current MinBlur.

    For detailed motivation and description (in Chinese), see:
    https://gist.github.com/WolframRhodium/1e3ae9276d70aa1ddc93ea833cdce9c6#file-05-minblurmod-md

    Args:
        clip: Input clip.

        r: (int) Radius of MinBlur() filter.
            Default is 1.

        thr: (float) Threshold in 8 bits scale.
            If it is larger than 255, the output will be identical to original MinBlur().
            Default is 2.

    """

    funcName = 'TMinBlur'

    if not isinstance(clip, vs.VideoNode) or clip.format.sample_type != vs.INTEGER:
        raise TypeError(funcName + ': \"clip\" must be an integer clip!')

    thr = scale(thr, clip.format.bits_per_sample)

    pre1 = haf.MinBlur(clip, r=r)
    pre2 = haf.MinBlur(clip, r=r+1)

    return core.std.Expr([clip, pre1, pre2], ['y z - abs {thr} <= y x ?'.format(thr=thr)])


def mdering(clip: vs.VideoNode, thr: float = 2) -> vs.VideoNode:
    """A simple light and bright DCT ringing remover

    It is a special instance of TMinBlur (r=1 and only filter the bright part) for higher performance.
    Post-processing is needed to reduce degradation of flat and texture areas.

    Args:
        clip: Input clip.

        thr: (float) Threshold in 8 bits scale.
            Default is 2.

    """

    funcName = 'mdering'

    if not isinstance(clip, vs.VideoNode) or clip.format.sample_type != vs.INTEGER:
        raise TypeError(funcName + ': \"clip\" must be an integer clip!')

    bits = clip.format.bits_per_sample
    thr = scale(thr, bits)

    rg11_1 = core.std.Convolution(clip, matrix=[1, 2, 1, 2, 4, 2, 1, 2, 1])
    rg11_2 = core.std.Convolution(rg11_1, [1]*9)
    rg4_1 = core.std.Median(clip)

    if bits <= 12:
        rg4_2 = core.ctmf.CTMF(clip, radius=2)
    else:
        rg4_2 = core.fmtc.bitdepth(clip, bits=12, dmode=1).ctmf.CTMF(radius=2).fmtc.bitdepth(bits=bits)
        rg4_2 = mvf.LimitFilter(clip, rg4_2, thr=0.0625, elast=2)

    minblur_1 = core.std.Expr([clip, rg11_1, rg4_1], ['x y - x z - xor x x y - abs x z - abs < y z ? ?'])
    minblur_2 = core.std.Expr([clip, rg11_2, rg4_2], ['x y - x z - xor x x y - abs x z - abs < y z ? ?'])
    dering = core.std.Expr([clip, minblur_1, minblur_2], ['y z - abs {thr} <= y x <= and y x ?'.format(thr=thr)])

    return dering


def BMAFilter(clip: vs.VideoNode, guidance: Optional[vs.VideoNode] = None, radius: int = 1,
              lamda: float = 1e-2, epsilon: float = 1e-5, mode: int = 3,
              **depth_args: Any
              ) -> vs.VideoNode:
    """Edge-Aware BMA Filter

    Edge-aware BMA filter is a family of edge-aware filters proposed based on optimal parameter estimation and Bayesian model averaging (BMA).
    The problem of filtering a pixel in a local pixel patch is formulated as an optimal estimation problem,
    and multiple estimates of the same pixel are combined using BMA.
    Filters in this family differs from different settings of cost functions and log-likelihood and log-prior functions.

    However, only four of six BMA filters are implemented.
    The implementation is modified to allow the filtering to be guided by another source, like GuidedFilter().

    Most of the internal calculations are done at 32-bit float, except median filtering with radius larger than 1 is done at integer.

    Args:
        clip: Input clip.

        guidance: (clip) Guidance clip used to compute the coefficient of the translation on "clip".
            It must has the same clip properties as 'clip'.
            If it is None, it will be set to 'clip', with duplicate calculations being omitted.
            Default is None.

        radius: (int) The radius of box filter and median filter.
            Default is 1.

        lamda: (float) A criterion for judging whether a patch has high variance and should be preserved, or is flat and should be smoothed.
            It only takes effects when `mode` is 3 or 4.
            The limit of filter of `mode` 3 [resp. 4] as `lamda` approaches infinity is filter of `mode` 1 [resp. 2].
            Default is 0.01.

        epsilon: (float) Small number to avoid divide by 0.
            Default is 0.00001.

        mode: (1~4): Number of different BMA filters.
            1: l2-norm based cost function, constant prior and gaussian likelihood.
            2: l1-norm based cost function, constant prior and laplacian likelihood.
            3: 'hit-or-miss' cost function, gaussian prior and gaussian likelihood.
            4: 'hit-or-miss' cost function, gaussian prior and laplacian likelihood.
            Default is 3.

        depth_args: (dict) Additional arguments passed to mvf.Depth().
            Default is {}.

    Ref:
        [1] Deng, G. (2016). Edge-aware BMA filters. IEEE Transactions on Image Processing, 25(1), 439-454.
        [2] https://www.researchgate.net/publication/284391731_Edge-aware_BMA_filters

    """

    funcName = 'BMAFilter'

    if guidance is None:
        guidance = clip
    else:
        if not isinstance(guidance, vs.VideoNode):
            raise TypeError(funcName + ': \"guidance\" must be a clip!')
        if clip.format.id != guidance.format.id:
            raise TypeError(funcName + ': \"guidance\" must be of the same format as \"clip\"!')
        if clip.width != guidance.width or clip.height != guidance.height:
            raise TypeError(funcName + ': \"guidance\" must be of the same size as \"clip\"!')

    bits = clip.format.bits_per_sample
    sampleType = clip.format.sample_type
    clip_src = clip
    clip = mvf.Depth(clip, depth=32, **depth_args)
    guidance = mvf.Depth(guidance, depth=32, **depth_args) if guidance != clip_src else clip

    if mode in (2, 4):
        def Filter(clip: vs.VideoNode) -> vs.VideoNode:
            if radius == 1:
                clip = core.std.Median(clip)
            else:
                clip = mvf.Depth(clip, 12, **depth_args)
                clip = core.ctmf.CTMF(clip, radius=radius)
            return mvf.Depth(clip, 32, **depth_args)
    elif mode in (1, 3):
        Filter = functools.partial(BoxFilter, radius=radius+1)

    Expectation = functools.partial(BoxFilter, radius=radius+1)

    if mode in (1, 2):
        mean_guidance = Expectation(guidance)
        corr_guidance = Expectation(core.std.Expr([guidance], ['x dup *']))
        unscaled_alpha = core.std.Expr([corr_guidance, mean_guidance], ['1 x y dup * - {epsilon} + /'.format(epsilon=epsilon)]) # Eqn. 10
        alpha_scale = Expectation(unscaled_alpha)

        if mode == 1:
            mean_clip = Filter(clip) if clip != guidance else mean_guidance
            res = Expectation(core.std.Expr([unscaled_alpha, mean_clip], ['x y *'])) # Eqn. 11
        else: # mode == 2
            median_clip = Filter(clip_src)
            res = Expectation(core.std.Expr([unscaled_alpha, median_clip], ['x y *'])) # Eqn. 12

        res = core.std.Expr([res, alpha_scale], ['x y /'])
    elif mode in (3, 4):
        mean_guidance = Expectation(guidance)

        guidance_square = core.std.Expr([guidance], ['x dup *'])
        var_guidance = core.std.Expr([Expectation(guidance_square), mean_guidance], ['x y dup * -'])
        unscaled_alpha = core.std.Expr([var_guidance], ['1 x {epsilon} + /'.format(epsilon=epsilon)]) # Eqn. 10
        alpha_scale = Expectation(unscaled_alpha)
        beta = core.std.Expr([var_guidance], ['1 x {epsilon} + {lamda} * 1 + /'.format(epsilon=epsilon, lamda=1/lamda)]) # Eqn. 18
        tmp1 = core.std.Expr([unscaled_alpha, beta], ['x y *'])

        if mode == 3:
            mean_clip = Filter(clip) if clip != guidance else mean_guidance
            tmp2 = Expectation(core.std.Expr([tmp1, mean_clip], ['x y *'])) # Eqn. 19, left
        else: # mode == 4
            median_clip = Filter(clip_src)
            tmp2 = Expectation(core.std.Expr([tmp1, median_clip], ['x y *'])) # Eqn. 25, left

        tmp3 = Expectation(tmp1) # Eqn. 19 / 25, right
        res = core.std.Expr([tmp2, alpha_scale, tmp3, clip], ['x y / 1 z y / - a * +']) # Eqn.19 / 25
    else:
        raise ValueError(funcName + '\"mode\" must be in [1, 2, 3, 4]!')

    return mvf.Depth(res, depth=bits, sample=sampleType, **depth_args)


def LLSURE(clip: vs.VideoNode, guidance: Optional[vs.VideoNode] = None, radius: int = 2,
           sigma: Union[float, vs.VideoNode] = 0, epsilon: float = 1e-5,
           **depth_args: Any
           ) -> vs.VideoNode:
    """Local Linear SURE-Based Edge-Preserving Image Filtering

    LLSURE is based on a local linear model and using the principle of Stein’s unbiased risk estimate (SURE)
    as an estimator for the mean squared error from the noisy image.
    Multiple estimates are aggregated using Variance-based Weighted Average (WAV).

    Most of the internal calculations are done at 32-bit float, except median filtering with radius larger than 1 is done at integer.

    Args:
        clip: Input clip.

        guidance: (clip) Guidance clip used to compute the coefficient of the translation on "clip".
            It must has the same clip properties as 'clip'.
            If it is None, it will be set to 'clip', with duplicate calculations being omitted.
            It is not recommended to use such feature since there might be severe numerical precision problem in this implementation.
            Default is None.

        radius: (int) The radius of box filter and median filter.
            Default is 2.

        sigma: (float or clip) Estimation of noise variance.
            If it is 0, it is automatically calculated using MAD (median absolute deviation).
            If it is smaller than 0, the result is MAD multiplied by the absolute value of "sigma".
            Default is 0.

        epsilon: (float) Small number to avoid divide by 0.
            Default is 0.00001.

        depth_args: (dict) Additional arguments passed to mvf.Depth().
            Default is {}.

    Ref:
        [1] Qiu, T., Wang, A., Yu, N., & Song, A. (2013). LLSURE: local linear SURE-based edge-preserving image filtering.
            IEEE Transactions on Image Processing, 22(1), 80-90.

    """

    funcName = 'LLSURE'

    if guidance is None:
        guidance = clip
    else:
        if not isinstance(guidance, vs.VideoNode):
            raise TypeError(funcName + ': \"guidance\" must be a clip!')
        if clip.format.id != guidance.format.id:
            raise TypeError(funcName + ': \"guidance\" must be of the same format as \"clip\"!')
        if clip.width != guidance.width or clip.height != guidance.height:
            raise TypeError(funcName + ': \"guidance\" must be of the same size as \"clip\"!')

    bits = clip.format.bits_per_sample
    sampleType = clip.format.sample_type

    Expectation = functools.partial(BoxFilter, radius=radius+1)

    clip_src = clip
    clip = mvf.Depth(clip, depth=32, sample=vs.FLOAT, **depth_args)
    guidance = mvf.Depth(guidance, depth=32, **depth_args) if guidance != clip_src else clip

    mean_guidance = Expectation(guidance)
    guidance_square = core.std.Expr([guidance], ['x dup *'])
    var_guidance = core.std.Expr([Expectation(guidance_square), mean_guidance], ['x y dup * -'])
    inv_var = core.std.Expr([var_guidance], ['1 x {epsilon} + /'.format(epsilon=epsilon)])
    normalized_w = Expectation(inv_var)

    if not isinstance(sigma, vs.VideoNode):
        if sigma <= 0:
            absolute_deviation = core.std.Expr([guidance, mean_guidance], ['x y - abs'])

            if radius == 1:
                sigma_tmp = core.std.Median(absolute_deviation)
            else:
                absolute_deviation = core.fmtc.bitdepth(absolute_deviation, bits=12, dmode=1, fulls=True, fulld=True)
                sigma_tmp = core.ctmf.CTMF(absolute_deviation, radius=radius)
                sigma_tmp = mvf.Depth(sigma_tmp, depth=32, sample=vs.FLOAT, fulls=True, fulld=True)

            sigma = sigma_tmp if sigma == 0 else core.std.Expr([sigma_tmp], ['x {sigma} *'.format(sigma=-sigma)])
        else:
            sigma = core.std.BlankClip(clip, color=[sigma**2] * clip.format.num_planes)

    if guidance == clip:
        a_star = core.std.Expr([var_guidance, sigma, inv_var], ['x y - 0 max z *']) # Eqn. 10 (a)
        b_star = core.std.Expr([a_star, mean_guidance], ['1 x - y *']) # Eqn. 10 (b)
    else: # Joint LLSURE
        mean_clip = Expectation(clip)
        corr_clip_guidance = Expectation(core.std.Expr([clip, guidance], ['x y *']))
        cov_clip_guidance = core.std.Expr([corr_clip_guidance, mean_clip, mean_guidance], ['x y z * -'])
        a_star = core.std.Expr([cov_clip_guidance, sigma, inv_var], ['x 0 > 1 -1 ? x abs y - 0 max * z *']) # Eqn. 20 (a)
        b_star = core.std.Expr([mean_clip, cov_clip_guidance, sigma, inv_var, mean_guidance], ['x y z - a * b * -']) # Eqn. 20 (b)

    bar_a = Expectation(core.std.Expr([a_star, inv_var], ['x y *']))
    bar_b = Expectation(core.std.Expr([b_star, inv_var], ['x y *']))
    res = core.std.Expr([bar_a, guidance, bar_b, normalized_w], ['x y * z + a {epsilon} + /'.format(epsilon=epsilon)]) # Eqn. 17 / 21

    return mvf.Depth(res, depth=bits, sample=sampleType, **depth_args)


def YAHRmod(clp: vs.VideoNode, blur: int = 2, depth: int = 32, **limit_filter_args: Any) -> vs.VideoNode:
    """Modification of YAHR with better texture preserving property

    The YAHR() is a simple and powerful script to reduce halos from over enhanced edges.
    It simply creates two versions of ringing-free result and uses the difference of the source-deringed
    pairs to restore the texture.
    However, it still suffers from texture degradation due to the unconstrained use of MinBlur() in texture area.
    Inspired by the observation that the Repair(13) used in YAHR() has the characteristics of preserving the
    source signal if it is closed to the reference in the same location, i.e. the source signal will be output
    if the two filtered results are closed, we simply add an LimitFilter() before the repair procedure to utilize
    this property to preserve the texture.

    Experiment can denmonstrate its better texture preserving performance over the original version.

    The source code is modified from
    havsfunc(https://github.com/HomeOfVapourSynthEvolution/havsfunc/blob/2048fcb320ef8121c842d087191708d61f39416b/havsfunc.py#L644-L671).

    Args:
        clp: Input clip.

        blur: (int) "blur" parameter of AWarpSharp2.
            Default is 2.

        depth: (int) "depth" parameter of AWarpSharp2.
            Default is 32.

        limit_filter_args: (dict) Additional arguments passed to mvf.LimitFilter in the form of keyword arguments.

    """

    funcName = 'YAHRmod'

    if not isinstance(clp, vs.VideoNode):
        raise TypeError(funcName + ': \"clp\" must be a clip!')

    if clp.format.color_family != vs.GRAY:
        clp_orig = clp # type: Optional[vs.VideoNode]
        clp = mvf.GetPlane(clp, 0)
    else:
        clp_orig = None

    b1 = core.std.Convolution(haf.MinBlur(clp, 2), matrix=[1, 2, 1, 2, 4, 2, 1, 2, 1])
    b1D = core.std.MakeDiff(clp, b1)
    w1 = haf.Padding(clp, 6, 6, 6, 6).warp.AWarpSharp2(blur=blur, depth=depth).std.Crop(6, 6, 6, 6)
    w1b1 = core.std.Convolution(haf.MinBlur(w1, 2), matrix=[1, 2, 1, 2, 4, 2, 1, 2, 1])
    w1b1D = core.std.MakeDiff(w1, w1b1)
    w1b1D = mvf.LimitFilter(b1D, w1b1D, **limit_filter_args) # The only modification
    DD = core.rgvs.Repair(b1D, w1b1D, 13)
    DD2 = core.std.MakeDiff(b1D, DD)
    last = core.std.MakeDiff(clp, DD2)

    """
    it's also possible to place the LimitFilter() here, e.g.

    last = mvf.LimitFilter(clp, last, **limit_filter_args)

    To achieve a similar amount of filtering, one should decrease "thr" in the later case.

    The difference between the two is usually marginal, and the later case looks more versatile.
    However, it seems to me that the former looks better in most cases.
    """

    if clp_orig is not None:
        return core.std.ShufflePlanes([last, clp_orig], planes=[0, 1, 2], colorfamily=clp_orig.format.color_family)
    else:
        return last


def RandomInterleave(clips: Sequence[vs.VideoNode], seed: Optional[int] = None,
                     rand_list: Optional[Sequence[int]] = None) -> vs.VideoNode:
    """Returns a clip with the frames from all clips randomly interleaved

    Useful for blinded-experiment.

    Args:
        clips: Input clips with same formats.

        seed: (int) Random number generator initializer.
            Default is None.

        rand_list: (list) A list containing frame mappings of the interleaved clip.
            For example, [0, 0, 1] stats that the first two frames of the output clip
                are obtained from the first clip in "clips", while the third frame is
                obtained from the second clip in "clips".
            Default is None.

    """

    funcName = 'RandomInterleave'

    if not isinstance(clips, abc.Sequence):
        raise TypeError(funcName + ': \"clips\" must be a list of clips!')
    else:
        clips = list(clips)

    length = len(clips)
    if length == 1:
        return clips[0]

    if rand_list is None:
        import random
        random.seed(seed)

        tmp = list(range(length))

        rand_list = []

        for i in range(clips[0].num_frames):
            random.shuffle(tmp)
            rand_list += tmp

    frames = [i for i in range(clips[0].num_frames) for j in range(length - 1)]
    for i in range(length):
        clips[i] = core.std.DuplicateFrames(clips[i], frames=frames)

    def selector(n: int, f: vs.VideoFrame) -> vs.VideoFrame:
        return f[rand_list[n]] # type: ignore

    clip = core.std.ModifyFrame(clips[0], clips=clips, selector=selector)

    return core.std.AssumeFPS(clip, fpsnum=clips[0].fps.numerator * length, fpsden=clips[0].fps.denominator)


def super_resolution(clip: vs.VideoNode, model_filename: str, epoch: int = 0, up_scale: int = 2,
                     block_w: int = 128, block_h: Optional[int] = None, is_rgb_model: bool = True,
                     pad: Optional[Tuple[int, int, int, int]] = None,
                     crop: Optional[Tuple[int, int, int, int]] = None,
                     pre_upscale: bool = False, upscale_uv: bool = False, merge_source: bool = False,
                     use_fmtc: bool = False, resample_kernel: Optional[str] = None,
                     resample_args: Optional[Dict[str, Any]] = None, pad_mode: Optional[str] = None,
                     framework: Optional[str] = None, data_format: Optional[str] = None,
                     device_id: Union[int, Sequence[int]] = 0) -> vs.VideoNode:
    '''Use MXNet to accelerate Image-Processing in VapourSynth using C++ interface

    Drop-in replacement of muvsfunc_numpy's counterpart using core.mx.Predict().
    The plugin can be downloaded from https://github.com/kice/vs_mxnet

    The results from two versions of the functinos may not identical when the size of block is smaller than the frame
        or padding is used, due to different implementation.

    Currently only MXNet backend is supported. Multi-GPU data parallelism is supported.

    The color space and bit depth of the output depends on the super resolution algorithm.
    Currently only RGB and GRAY models are supported.

    All the internal calculations are done at 32-bit float.

    Demo:
        https://github.com/WolframRhodium/muvsfunc/blob/master/Collections/examples/super_resolution_mxnet.vpy

    Args:
        clip: Input clip.
            The color space will be automatically converted by mvf.ToRGB/YUV if it is not
            compatiable with the super resolution algorithm.

        model_filename: Path to the pre-trained model.
            This specifies the path prefix of saved model files.
            You should have "model_filename-symbol.json", "model_filename-xxxx.params", where xxxx is the epoch number.

        epoch: (int) Epoch to load of MXNet model file.
            Default is 0.

        up_scale: (int) Upscaling factor.
            Should be compatiable with the model.
            Default is 2.

        block_w, block_h: (int) The horizontal/vertical block size for dividing the image during processing.
            The optimal value may vary according to different graphics card and image size.
            Default is 128.

        is_rgb_model: (bool) Whether the model is RGB model.
            If not, it is assumed to be Y model, and RGB input will be converted to YUV before feeding to the network
            Default is True.

        pad: (tuple of four ints) Patch-wise padding before upscaling.
            The four values indicate padding at top, bottom, left, right of each patch respectively.
            Default is None.

        crop: (tuple of four ints) Patch-wise cropping after upscaling.
            The four values indicate cropping at top, bottom, left, right of each patch respectively.
            Moreover, due to the implementation of vs_mxnet, the values at top and left should be zero.
            Default is None.

        pre_upscale: (bool) Whether to upscale the image before feed to the network.
            If true, currently the function will only upscale the whole image directly rather than upscale
                the patches separately, which may results in blocking artifacts on some algorithms.
            Default is False.

        upscale_uv: (bool) Whether to upscale UV channels when using Y model.
            If not, the UV channels will be discarded.
            Only works when "is_rgb_model" is False.
            Default is False.

        merge_source: (bool) Whether to merge the output of the network to the (nearest/bilinear/bicubic) enlarged source image.
            Default is False.

        use_fmtc: (bool) Whether to use fmtconv for enlarging. If not, vszimg (core.resize.*) will be used.
            Only works when "pre_upscale" is True.
            Default is False.

        resample_kernel: (str) Resample kernel.
            If can be 'Catmull-Rom', i.e. BicubicResize with b=0 and c=0.5.
            Only works when "pre_upscale" is True.
            Default is 'Catmull-Rom'.

        resample_args: (dict) Additional arguments passed to vszimg/fmtconv resample kernel.
            Only works when "pre_upscale" is True.
            Default is {}.

        pad_mode: (str) Padding type to use.
            If set to "source", the pixels in the source image will be used.
            Only "source" is supported. Please switch to muvsfunc_numpy's implementation for other modes.
            Default is "source"

        framework: INVALID. Please switch to muvsfunc_numpy's implementation.

        data_format: INVALID. Please switch to muvsfunc_numpy's implementation.

        device_id: (int or list of ints) Which device(s) to use.
            Starting with 0. If it is smaller than 0, CPU will be used.
            It can be a list of integers, indicating devices for multi-GPU data parallelism.
            Default is 0.

    '''

    funcName = 'super_resolution'

    isGray = clip.format.color_family == vs.GRAY
    isRGB = clip.format.color_family == vs.RGB

    symbol_filename = model_filename + '-symbol.json'
    param_filename = model_filename + '-{:04d}.params'.format(epoch)

    if block_h is None:
        block_h = block_w

    if pad is None:
        pad = (0, 0, 0, 0)

    if crop is None:
        crop = (0, 0, 0, 0)
    else:
        if crop[0] != 0 or crop[2] != 0:
            raise ValueError(funcName + ': Cropping at left or top should be zero! Please switch to muvsfunc_numpy\'s implementation.')

    if resample_kernel is None:
        resample_kernel = 'Bicubic'

    if resample_args is None:
        resample_args = {}

    if pad_mode is not None and pad_mode.lower() != 'source':
        raise ValueError(funcName + ': Only source padding mode is supported! Please switch to muvsfunc_numpy\'s implementation.')

    if framework is None:
        framework = 'MXNet'
    framework = framework.lower()
    if framework.lower() != 'mxnet':
        raise ValueError(funcName + ': Only MXNet framework is supported! Please switch to muvsfunc_numpy\'s implementation.')
    else:
        import mxnet as mx

        if not hasattr(core, 'mx'):
            core.std.LoadPlugin(r'vs_mxnet.dll', altsearchpath=True)

    if data_format is None:
        data_format = 'NCHW'
    else:
        data_format = data_format.upper()
        if data_format != 'NCHW':
            raise ValueError(funcName + ': Only NCHW data format is supported! Please switch to muvsfunc_numpy\'s implementation.')

    if isinstance(device_id, int):
        device_id = [device_id]

    # color space conversion
    if is_rgb_model and not isRGB:
        clip = mvf.ToRGB(clip, depth=32)

    elif not is_rgb_model:
        if isRGB:
            clip = mvf.ToYUV(clip, depth=32)

        if not isGray:
            if not upscale_uv: # isYUV/RGB and only upscale Y
                clip = mvf.GetPlane(clip)
            else:
                clip = core.std.Expr([clip], ['', 'x 0.5 +']) # change the range of UV from [-0.5, 0.5] to [0, 1]

    # bit depth conversion
    clip = mvf.Depth(clip, depth=32, sample=vs.FLOAT)

    # pre-upscaling
    if pre_upscale:
        if up_scale != 1:
            if use_fmtc:
                if resample_kernel.lower() == 'catmull-rom':
                    clip = core.fmtc.resample(clip, clip.width*up_scale, clip.height*up_scale, kernel='bicubic', a1=0, a2=0.5, **resample_args)
                else:
                    clip = core.fmtc.resample(clip, clip.width*up_scale, clip.height*up_scale, kernel=resample_kernel, **resample_args)
            else: # use vszimg
                if resample_kernel.lower() == 'catmull-rom':
                    clip = core.resize.Bicubic(clip, clip.width*up_scale, clip.height*up_scale, filter_param_a=0, filter_param_b=0.5, **resample_args)
                else:
                    kernel = resample_kernel.capitalize()
                    clip = eval(f'core.resize.{kernel}')(clip, clip.width*up_scale, clip.height*up_scale, **resample_args)

            up_scale = 1

    # inference
    def inference(clip: vs.VideoNode, dev_id: int) -> vs.VideoNode:
        '''wrapper function for inference'''

        if is_rgb_model or not upscale_uv:
            w, h = clip.width, clip.height

            if (pad[0]-crop[0]//up_scale > 0 or pad[1]-crop[1]//up_scale > 0 or # type: ignore
                pad[2]-crop[2]//up_scale > 0 or pad[3]-crop[3]//up_scale > 0): # type: ignore

                clip = haf.Padding(clip, pad[2]-crop[2]//up_scale, pad[3]-crop[3]//up_scale, # type: ignore
                    pad[0]-crop[0]//up_scale, pad[1]-crop[1]//up_scale) # type: ignore

            super_res = core.mx.Predict(clip, symbol=symbol_filename, param=param_filename,
                patch_w=block_w+pad[2]+pad[3], patch_h=block_h+pad[0]+pad[1], scale=up_scale, # type: ignore
                output_w=block_w*up_scale+crop[2]+crop[3], output_h=block_h*up_scale+crop[0]+crop[1], # type: ignore # crop[0] == crop[2] == 0
                frame_w=w*up_scale, frame_h=h*up_scale, step_w=block_w, step_h=block_h,
                outstep_w=block_w*up_scale, outstep_h=block_h*up_scale, # type: ignore
                ctx=2 if dev_id >= 0 else 1, dev_id=max(dev_id, 0))

        else: # Y model, YUV input that may have subsampling, need to upscale uv
            num_planes = clip.format.num_planes
            yuv_list = [mvf.GetPlane(clip, i) for i in range(num_planes)]

            for i in range(num_planes):
                w, h = yuv_list[i].width, yuv_list[i].height

                if (pad[0]-crop[0]//up_scale > 0 or pad[1]-crop[1]//up_scale > 0 or # type: ignore
                    pad[2]-crop[2]//up_scale > 0 or pad[3]-crop[3]//up_scale > 0): # type: ignore

                    yuv_list[i] = haf.Padding(yuv_list[i], pad[2]-crop[2]//up_scale, pad[3]-crop[3]//up_scale, # type: ignore
                        pad[0]-crop[0]//up_scale, pad[1]-crop[1]//up_scale) # type: ignore

                yuv_list[i] = core.mx.Predict(yuv_list[i], symbol=symbol_filename, param=param_filename,
                    patch_w=block_w+pad[2]+pad[3], patch_h=block_h+pad[0]+pad[1], scale=up_scale, # type: ignore
                    output_w=block_w*up_scale+crop[2]+crop[3], output_h=block_h*up_scale+crop[0]+crop[1], # type: ignore # crop[0] == crop[2] == 0
                    frame_w=w*up_scale, frame_h=h*up_scale, step_w=block_w, step_h=block_h,
                    outstep_w=block_w*up_scale, outstep_h=block_h*up_scale, # type: ignore
                    ctx=2 if dev_id >= 0 else 1, dev_id=max(dev_id, 0))

            super_res = core.std.ShufflePlanes(yuv_list, [0] * num_planes, clip.format.color_family)

        return super_res

    if len(device_id) == 1:
        super_res = inference(clip, device_id[0])
    else: # multi-GPU data parallelism
        workers = len(device_id)
        super_res_list = [inference(clip[i::workers], device_id[i]) for i in range(workers)]
        super_res = core.std.Interleave(super_res_list)

    # post-processing
    if not is_rgb_model and not isGray and upscale_uv:
        super_res = core.std.Expr([super_res], ['', 'x 0.5 -']) # restore the range of UV

    if merge_source:
        if up_scale != 1:
            if use_fmtc:
                if resample_kernel.lower() == 'catmull-rom':
                    low_res = core.fmtc.resample(clip, super_res.width, super_res.height, kernel='bicubic', a1=0, a2=0.5, **resample_args)
                else:
                    low_res = core.fmtc.resample(clip, super_res.width, super_res.height, kernel=resample_kernel, **resample_args)
            else: # use vszimg
                if resample_kernel.lower() == 'catmull-rom':
                    low_res = core.resize.Bicubic(clip, super_res.width, super_res.height, filter_param_a=0, filter_param_b=0.5, **resample_args)
                else:
                    kernel = resample_kernel.capitalize()
                    low_res = eval(f'core.resize.{kernel}')(clip, super_res.width, super_res.height, **resample_args)
        else:
            low_res = clip

        super_res = core.std.Expr([super_res, low_res], ['x y +'])

    return super_res


def MDSI(clip1: vs.VideoNode, clip2: vs.VideoNode, down_scale: int = 1, alpha: float = 0.6,
         show_maps: bool = False
         ) -> Union[vs.VideoNode, Tuple[vs.VideoNode, vs.VideoNode, vs.VideoNode, vs.VideoNode]]:
    """Mean Deviation Similarity Index Calculator

    MDSI is a full reference IQA model that utilize gradient similarity (GS), chromaticity similarity (CS), and deviation pooling (DP).

    The lowerer the MDSI score, the higher the image perceptual quality.
    Larger MDSI values indicate to the more severe distorted images, while an image with perfect quality is assessed by a quality score of zero.

    The distortion degree of the distorted image will be stored as frame property 'FrameMDSI' in the output clip.

    Note that bilinear downsampling is used in this implementation (but disabled by default), as opposed to the original paper.
    The gradient-chromaticity similarity map is saturated before deviation pooling, as described in II.D.
    Matrix used by rgb2gray() from MATLAB (similar to BT.601 matrix) is used for computation of luma component.

    Args:
        clip1: The first clip to be evaluated, will be copied to output.

        clip2: The second clip, to be compared with the first one.

        down_scale: (int) Factor of downsampling before quality assessment.
            Default is 1.

        alpha: (float, 0~1) Weight used to merge gradient similarity (GS) map and chromaticity similarity (CS) map.
            Default is 0.6.

        show_maps: (bool) Whether to return gradient similarity (GS), chromaticity similarity (CS) and GCS (linear combination of CS and GCS) maps in GRAYS.
            If it is true, a tuple containing (clip1, gs, cs, gcs) clips will be returned.
            Example:
                src, gs, cs, gcs = MDSI(clip1=src, clip2=ref, show_maps=True)

            If not, only "clip1" will be returned.
            Default is False.

    Ref:
        [1] Nafchi, H. Z., Shahkolaei, A., Hedjam, R., & Cheriet, M. (2016).
            Mean deviation similarity index: Efficient and reliable full-reference image quality evaluator.
            IEEE Access, 4, 5579-5590.
        [2] https://ww2.mathworks.cn/matlabcentral/fileexchange/59809-mdsi-ref-dist-combmethod
    """

    funcName = 'MDSI'

    if not isinstance(clip1, vs.VideoNode) or clip1.format.color_family != vs.RGB:
        raise TypeError(funcName + ': \"clip1\" must be an RGB clip!')
    if not isinstance(clip2, vs.VideoNode) or clip2.format.color_family != vs.RGB:
        raise TypeError(funcName + ': \"clip2\" must be an RGB clip!')

    if clip1.width != clip2.width or clip1.height != clip2.height:
        raise ValueError(funcName + ': \"clip1\" and \"clip2\" must be of the same width and height!')

    c1 = 140 / (255 ** 2)
    c2 = 55 / (255 ** 2)
    c3 = 550 / (255 ** 2)

    if down_scale > 1 or clip1.format.sample_type != vs.FLOAT:
        down1 = core.resize.Bilinear(clip1, clip1.width // down_scale, clip1.height // down_scale, format=vs.RGBS)
    else:
        down1 = clip1

    if down_scale > 1 or clip2.format.sample_type != vs.FLOAT:
        down2 = core.resize.Bilinear(clip2, clip2.width // down_scale, clip2.height // down_scale, format=vs.RGBS)
    else:
        down2 = clip2

    r1, g1, b1 = [mvf.GetPlane(down1, i) for i in range(3)]
    r2, g2, b2 = [mvf.GetPlane(down2, i) for i in range(3)]

    # luminance
    l1 = core.std.Expr([r1, g1, b1], ['x 0.2989 * y 0.5870 * + z 0.1140 * +'])
    l2 = core.std.Expr([r2, g2, b2], ['x 0.2989 * y 0.5870 * + z 0.1140 * +'])
    f = core.std.Merge(l1, l2, 0.5) # fusion

    # gradient magnitudes
    ix_l1 = core.std.Convolution(l1, [1, 0, -1, 1, 0, -1, 1, 0, -1])
    iy_l1 = core.std.Convolution(l1, [1, 1, 1, 0, 0, 0, -1, -1, -1])
    g_r = core.std.Expr([ix_l1, iy_l1], ['x dup * y dup * + sqrt'])

    ix_l2 = core.std.Convolution(l2, [1, 0, -1, 1, 0, -1, 1, 0, -1])
    iy_l2 = core.std.Convolution(l2, [1, 1, 1, 0, 0, 0, -1, -1, -1])
    g_d = core.std.Expr([ix_l2, iy_l2], ['x dup * y dup * + sqrt'])

    ix_f = core.std.Convolution(f, [1, 0, -1, 1, 0, -1, 1, 0, -1])
    iy_f = core.std.Convolution(f, [1, 1, 1, 0, 0, 0, -1, -1, -1])
    g_f = core.std.Expr([ix_f, iy_f], ['x dup * y dup * + sqrt'])

    # gradient similarity
    gs12 = core.std.Expr([g_r, g_d], ['x y * 2 * {0} + x dup * y dup * + {0} + /'.format(c1)])
    gs13 = core.std.Expr([g_r, g_f], ['x y * 2 * {0} + x dup * y dup * + {0} + /'.format(c2)])
    gs23 = core.std.Expr([g_d, g_f], ['x y * 2 * {0} + x dup * y dup * + {0} + /'.format(c2)])
    gs_hvs = core.std.Expr([gs12, gs13, gs23], ['x y + z -']) # HVS-based gradient similarity

    # opponent color space
    h1 = core.std.Expr([r1, g1, b1], ['x 0.30 * y 0.04 * + z 0.35 * -'])
    h2 = core.std.Expr([r2, g2, b2], ['x 0.30 * y 0.04 * + z 0.35 * -'])
    m1 = core.std.Expr([r1, g1, b1], ['x 0.34 * y 0.60 * - z 0.17 * +'])
    m2 = core.std.Expr([r2, g2, b2], ['x 0.34 * y 0.60 * - z 0.17 * +'])

    # chromaticity similarity
    cs = core.std.Expr([h1, h2, m1, m2], ['x y * z a * + 2 * {0} + x dup * y dup * + z dup * + a dup * + {0} + /'.format(c3)])

    # gradient-chromaticity
    gcs = core.std.Expr([gs_hvs, cs], ['x {} * y {} * + 0 max 1 min 0.25 pow'.format(alpha, 1-alpha)]) # clamp to [0.0, 1.0] before deviation pooling

    # The following code is modified from mvf.PlaneStatistics()
    mean_gcs = mvf.PlaneAverage(gcs, 0, "PlaneMean")

    def _PlaneADFrame(n: int, f: vs.VideoFrame, clip: vs.VideoNode, core: vs.Core) -> vs.VideoNode:
        mean = f.props['PlaneMean']
        expr = "x {mean} - abs".format(mean=mean)
        return core.std.Expr(clip, expr)
    if _has_lexpr:
        mean = "y.PlaneMean"
        ADclip = core.akarin.Expr([gcs, mean_gcs], "x {mean} - abs".format(mean=mean))
    else:
        ADclip = core.std.FrameEval(gcs, functools.partial(_PlaneADFrame, clip=gcs, core=core), mean_gcs)
    ADclip = mvf.PlaneAverage(ADclip, 0, "PlaneMAD")

    def _FrameMDSITransfer(n: int, f: List[vs.VideoFrame]) -> vs.VideoFrame:
        fout = f[0].copy()
        fout.props['FrameMDSI'] = f[1].props['PlaneMAD'] ** 0.25 # type: ignore
        return fout
    clip1 = core.std.ModifyFrame(clip1, [clip1, ADclip], selector=_FrameMDSITransfer)

    if show_maps:
        return clip1, gs_hvs, cs, gcs
    else:
        return clip1


def MaskedLimitFilter(flt: vs.VideoNode, src: vs.VideoNode, ref: Optional[vs.VideoNode] = None,
                      thr: Union[float, vs.VideoNode] = 1.0, elast: Union[float, vs.VideoNode] = 2.0,
                      brighten_thr: Optional[Union[float, vs.VideoNode]] = None,
                      planes: PlanesType = None) -> vs.VideoNode:
    """Masked limit fIlter

    Modified from mvsfunc.LimitFilter().

    It is an extension of mvsfunc.LimitFilter(), in the sense that
    each of "thr", "elast" and "brighten_thr" can be either a value as in mvsfunc.LimitFilter(),
    or a clip which stores values in corresponding location, which enables spatial varying filtering.

    Similar to the AviSynth function Dither_limit_dif16() and HQDeringmod_limit_dif16(),
    it acts as a post-processor, and is very useful to limit the difference of filtering while avoiding artifacts.

    Args:
        flt: Filtered clip, to compute the filtering difference.
            Can be of YUV/RGB/Gray color family, can be of 8-16 bit integer or 16/32 bit float.

        src: Source clip, to apply the filtering difference.
            Must be of the same format and dimension as "flt"

        ref: (clip) Reference clip, to compute the weight to be applied on filtering difference.
            Must be of the same format and dimension as "flt".
            Default is "src".

        thr: (float or clip) Threshold (8-bit scale) to limit filtering difference.
            If it is a clip, it must be of the same color space, subsampling and dimension as "flt". Its bit-depth can be different from that of "flt".
            Default is 1.0.

        elast: (float or clip) Elasticity of the soft threshold.
            If it is a clip, it must be of the same color space, subsampling and dimension as "flt". Its bit-depth can be different from that of "flt".
            Default is 2.0.

        brighten_thr: (float or clip) Threshold (8-bit scale) for filtering difference that brightening the image (Y/R/G/B plane).
            Set a value different from "thr" is useful to limit the overshoot/undershoot/blurring introduced in sharpening/de-ringing.
            If it is a clip, it must be of the same color space, subsampling and dimension as "flt". Its bit-depth can be different from that of "flt".
            Default is the same as "thr".

        planes: (int []) Specify which planes to process.
            Unprocessed planes will be copied from the first clip "flt".
            By default, all planes will be processed.

    Example:
        "mvsfunc.LimitFilter(flt_gray8, src_gray8, thr=1.5, elast=2.0)" is equivalent to:
            "MaskedLimitFilter(flt_gray8, src_gray8, thr=1.5, elast=2.0)",
            or "MaskedLimitFilter(flt_gray8, src_gray8, thr=core.std.BlankClip(flt_gray8, color=1.5, format=vs.GRAYS), elast=2.0)"
            or "MaskedLimitFilter(flt_gray8, src_gray8, thr=1.5, elast=core.std.BlankClip(flt_gray8, color=2, format=vs.GRAY8))"
            or "MaskedLimitFilter(flt_gray8, src_gray8, thr=1.5, elast=core.std.BlankClip(flt_gray8, color=2.0, format=vs.GRAYS))"

    """

    funcName = 'MaskedLimitFilter'

    if not isinstance(flt, vs.VideoNode):
        raise TypeError(f'{funcName}: "flt" must be a clip!')

    if not isinstance(src, vs.VideoNode):
        raise TypeError(f'{funcName}: "src" must be a clip!')
    elif flt.format.id != src.format.id or flt.width != src.width or flt.height != src.height:
        raise ValueError(f'{funcName}: "flt" and "src" must be of the same format, width and height!')

    if ref is not None:
        if not isinstance(ref, vs.VideoNode):
            raise TypeError(f'{funcName}: "ref" must be a clip!')
        elif flt.format.id != ref.format.id or flt.width != ref.width or flt.height != ref.height:
            raise ValueError(f'{funcName}: "flt" and "ref" must be of the same format, width and height!')
    else:
        ref = src

    # parameters
    if not isinstance(thr, (int, float)):
        if not isinstance(thr, vs.VideoNode):
            raise TypeError(f'{funcName}: "thr" must be a clip, an int or a float!')
        elif (flt.width != thr.width or flt.height != thr.height or flt.format.color_family != thr.format.color_family or
            flt.format.subsampling_w != thr.format.subsampling_w or flt.format.subsampling_h != thr.format.subsampling_h):
            raise ValueError(f'{funcName}: "flt" and "thr" must be of the same width, height, color space and subsampling!')
    elif thr < 0:
        raise ValueError(f'{funcName}: valid range of "thr" is [0, +inf)')

    if not isinstance(elast, (int, float)):
        if not isinstance(elast, vs.VideoNode):
            raise TypeError(f'{funcName}: "elast" must be a clip, an int or a float!')
        elif (flt.width != elast.width or flt.height != elast.height or flt.format.color_family != elast.format.color_family or
            flt.format.subsampling_w != elast.format.subsampling_w or flt.format.subsampling_h != elast.format.subsampling_h):
            raise ValueError(f'{funcName}: "flt" and "elast" must be of the same width, height, color space and subsampling!')
    elif elast < 1:
        raise ValueError(f'{funcName}: valid range of "elast" is [1, +inf)')

    if brighten_thr is None:
        brighten_thr = thr
    elif not isinstance(brighten_thr, (int, float)):
        if not isinstance(brighten_thr, vs.VideoNode):
            raise TypeError(f'{funcName}: "brighten_thr" must be a clip, an int or a float!')
        elif (flt.width != brighten_thr.width or flt.height != brighten_thr.height or flt.format.color_family != brighten_thr.format.color_family or
            flt.format.subsampling_w != brighten_thr.format.subsampling_w or flt.format.subsampling_h != brighten_thr.format.subsampling_h):
            raise ValueError(f'{funcName}: "flt" and "brighten_thr" must be of the same width, height, color space and subsampling!')
    elif brighten_thr < 0:
        raise ValueError(f'{funcName}: valid range of "brighten_thr" is [0, +inf)')

    # planes
    if planes is None:
        planes = list(range(flt.format.num_planes))
    elif isinstance(planes, int):
        planes = [planes]
    elif isinstance(planes, list):
        for plane in planes:
            if not isinstance(plane, int):
                raise TypeError(f'{funcName}: "planes" must be a (list of) int!')

            if plane < 0 or plane >= flt.format.num_planes:
                raise ValueError(funcName + ': plane index out of range')
    else:
        raise TypeError(f'{funcName}: "planes" must be a (list of) int!')

    # process
    value_range = (1 << flt.format.bits_per_sample) - 1 if flt.format.sample_type == vs.INTEGER else 1

    var = (chr((i + ord('x') - ord('a')) % 26 + ord('a')) for i in range(26))

    flt_str = next(var)
    src_str = next(var)
    ref_str = next(var) if ref != src else src_str
    thr_str = next(var) if isinstance(thr, vs.VideoNode) else f"{thr}"
    elast_str = next(var) if isinstance(elast, vs.VideoNode) else f"{elast}"

    dif_str = f"{flt_str} {src_str} -"
    dif_ref_str = f"{flt_str} {ref_str} -"
    dif_abs_str = f"{dif_ref_str} abs"

    def foldable(string: str) -> bool:
        return not any(char.isalpha() for char in string)

    if value_range == 255:
        thr_1_str = thr_str

        if foldable(thr_str) and foldable(elast_str):
            thr_2_str = f"{float(thr_str) * float(elast_str)}"
        else:
            thr_2_str = f"{thr_str} {elast_str} *"

    else: # value_range / 255 != 1
        thr_1_str = (f"{float(thr_str) * (value_range / 255)}" if foldable(thr_str)
            else f"{thr_str} {value_range / 255} *")

        if foldable(thr_str):
            if foldable(elast_str):
                thr_2_str = f"{float(thr_str) * (value_range / 255) * float(elast_str)}"
            else:
                thr_2_str = f"{float(thr_str) * (value_range / 255)} {elast_str} *"
        else:
            if foldable(elast_str):
                thr_2_str = f"{thr_str} {(value_range / 255) * float(elast_str)} *"
            else:
                thr_2_str = f"{thr_str} {value_range / 255} * {elast_str} *"

    thr_slope_str = (f"{1 / (float(thr_2_str) - float(thr_1_str))}" if foldable(thr_1_str) and foldable(thr_2_str)
        else f"1 {thr_2_str} {thr_1_str} - /")

    # final = src + dif * (thr_2 - dif_abs) / (thr_2 - thr_1)
    limitExpr = f"{src_str} {dif_str} {thr_2_str} {dif_abs_str} - * {thr_slope_str} * +"
    limitExpr = f"{dif_abs_str} {thr_1_str} <= {flt_str} {dif_abs_str} {thr_2_str} >= {src_str} {limitExpr} ? ?"

    if brighten_thr is thr:
        if ref is src:
            clips = [clip for clip in [flt, src, thr, elast] if isinstance(clip, vs.VideoNode)]
        else:
            clips = [clip for clip in [flt, src, ref, thr, elast] if isinstance(clip, vs.VideoNode)]

        return core.std.Expr(clips, [(limitExpr if i in planes else "") for i in range(flt.format.num_planes)])

    else:
        brighten_thr_str = next(var) if isinstance(brighten_thr, vs.VideoNode) else f"{brighten_thr}"

        if value_range == 255:
            brighten_thr_1_str = brighten_thr_str

            if foldable(brighten_thr_str) and foldable(elast_str):
                brighten_thr_2_str = f"{float(brighten_thr_str) * float(elast_str)}"
            else:
                brighten_thr_2_str = f"{brighten_thr_str} {elast_str} *"

        else: # value_range / 255 != 1
            brighten_thr_1_str = (f"{float(brighten_thr_str) * (value_range / 255)}" if foldable(brighten_thr_str)
                else f"{brighten_thr_str} {value_range / 255} *")

            if foldable(brighten_thr_str):
                if foldable(elast_str):
                    brighten_thr_2_str = f"{float(brighten_thr_str) * (value_range / 255) * float(elast_str)}"
                else:
                    brighten_thr_2_str = f"{float(brighten_thr_str) * (value_range / 255)} {elast_str} *"
            else:
                if foldable(elast_str):
                    brighten_thr_2_str = f"{brighten_thr_str} {(value_range / 255) * float(elast_str)} *"
                else:
                    brighten_thr_2_str = f"{brighten_thr_str} {value_range / 255} * {elast_str} *"

        brighten_thr_slope_str = (f"{1 / (float(brighten_thr_2_str) - float(brighten_thr_1_str))}"
            if foldable(brighten_thr_1_str) and foldable(brighten_thr_2_str)
            else f"1 {brighten_thr_2_str} {brighten_thr_1_str} - /")

        # final = src + dif * (brighten_thr_2 - dif_abs) / (brighten_thr_2 - brighten_thr_1)
        brighten_limitExpr = f"{src_str} {dif_str} {brighten_thr_2_str} {dif_abs_str} - * {brighten_thr_slope_str} * +"
        brighten_limitExpr = f"{dif_abs_str} {brighten_thr_1_str} <= {flt_str} {dif_abs_str} {brighten_thr_2_str} >= {src_str} {brighten_limitExpr} ? ?"

        limitExpr = f"{flt_str} {ref_str} > {brighten_limitExpr} {limitExpr} ?"

        if ref is src:
            clips = [clip for clip in [flt, src, thr, elast, brighten_thr] if isinstance(clip, vs.VideoNode)]
        else:
            clips = [clip for clip in [flt, src, ref, thr, elast, brighten_thr] if isinstance(clip, vs.VideoNode)]

        return core.std.Expr(clips, [(limitExpr if i in planes else "") for i in range(flt.format.num_planes)])


def multi_scale(func: Optional[Callable[..., vs.VideoNode]] = None, down_scale: float = 1.5,
                up_scale_func: Optional[Callable[[vs.VideoNode, int, int], vs.VideoNode]] = None,
                down_scale_func: Optional[Callable[[vs.VideoNode, int, int], vs.VideoNode]] = None,
                multi_scale_mode: int = 1, num_levels: int = 2
                ) -> vs.VideoNode:
    """A decorator that "multi-scale" a given function

    Note that the resulting function may be significantly different from its single-scale counterpart.

    Args:
        func: Function to be decorated.
            The function should not change properties (width, height, etc) of its input.

        down_scale: (float) Down-scaling factor of succesive levels.
            Default is 1.5.

        up_scale_func, down_scale_func: (function) Functions used for up-scaling / down-scaling.
            Each function should take a clip (vapoursynth.VideoNode) as the first argument, and the output image
                dimensions (width and height) as the second and third arguments, respectively.
            Examples include "core.resize.*", "core.fmtc.resample", "nnedi3_resample.nnedi3_resample".
            Default is core.resize.Spline36.

        multi_scale_mode: (int, -3~-1 or 1~3) Controls how multi-scale filtering is done.
            Default is 1.

        num_levels: (int) Number of levels of the gaussian pyramid.
            Default is 2.

    Examples:
        # (reference) single-scale RemoveGrain

        last = core.rgvs.RemoveGrain(gray8, mode=11)

        ########################################################################
        # (1) multi-scale RemoveGrain

        last = multi_scale(core.rgvs.RemoveGrain)(gray8, mode=11)

        ########################################################################
        # (2) parameters of the decorator can be specified by

        last = multi_scale(core.rgvs.RemoveGrain, up_scale_func=core.resize.Lanczos)(gray8, mode=11)

        ########################################################################
        # (3) @decorator syntax makes the decoration on custom functions easier
        # this example is equivalent to the first example

        @multi_scale
        def rg(clip, mode):
            return core.rgvs.RemoveGrain(clip, mode=mode)

        last = rg(gray8, mode=11)

        ########################################################################
        # (4) the second example can also be written as

        @multi_scale(up_scale_func=core.resize.Lanczos)
        def rg(clip, mode):
            return core.rgvs.RemoveGrain(clip, mode=mode)

        last = rg(gray8, mode=11)

        ########################################################################
        # (5) multiple decorations are allowed

        @multi_scale
        @multi_scale() # this line is equivalent to the line above
        def rg(clip, mode):
            return core.rgvs.RemoveGrain(clip, mode=mode)

        last = rg(gray8, mode=11)

    """

    funcName = "multi_scale"

    if up_scale_func is None:
        up_scale_func = core.resize.Spline36

    if down_scale_func is None:
        down_scale_func = core.resize.Spline36

    if num_levels < 0:
        raise ValueError(f'{funcName}: "num_levels" must be greater than 0! (got {num_levels})')

    if func is None:
        return lambda func: functools.wraps(func)(lambda clip, *args, **kwargs: _multi_scale_filtering( # type: ignore
            clip, func, down_scale, up_scale_func, down_scale_func, multi_scale_mode, num_levels, *args, **kwargs)) # type: ignore
    elif callable(func):
        return functools.wraps(func)(lambda clip, *args, **kwargs: _multi_scale_filtering( # type: ignore
            clip, func, down_scale, up_scale_func, down_scale_func, multi_scale_mode, num_levels, *args, **kwargs)) # type: ignore
    else:
        raise TypeError(f'{funcName}: Unknown type of "func"! (got {type(func)})')


def _multi_scale_filtering(clip: vs.VideoNode, func: Callable[..., vs.VideoNode], down_scale: float,
                           up_scale_func: Callable[[vs.VideoNode, int, int], vs.VideoNode],
                           down_scale_func: Callable[[vs.VideoNode, int, int], vs.VideoNode],
                           multi_scale_mode: int, num_levels: int, *args: Any, **kwargs: Any
                           ) -> vs.VideoNode:
    """"Internal function used by multi_scale()"""

    if num_levels == 0:
        # In this implementation, the bottom-most level (0-level) is defined to be the coarsest level
        return clip

    else:
        down_w = haf.m4(clip.width / down_scale)
        down_h = haf.m4(clip.height / down_scale)

        # current level of unfiltered gaussian pyramid (low-res)
        low_res = down_scale_func(clip, down_w, down_h)

        # filtered result from lower levels
        lower_result = _multi_scale_filtering(low_res, func, down_scale, up_scale_func, down_scale_func, multi_scale_mode, num_levels-1, *args, **kwargs)

        if abs(multi_scale_mode) == 1:
            # current level of filtered gaussian pyramid (low-res)
            filtered_lower_result = func(lower_result, *args, **kwargs)

            # current level of filtered gaussian pyramid (high-res)
            filtered_low_result_upscaled = up_scale_func(filtered_lower_result, clip.width, clip.height)

            # current level of unfiltered gaussian pyramid (high-res)
            low_res_upscaled = up_scale_func(low_res, clip.width, clip.height)

            return core.std.Expr([clip, low_res_upscaled, filtered_low_result_upscaled], ['x y - z +' if multi_scale_mode > 0 else 'x y + z -'])

        elif abs(multi_scale_mode) == 2:
            # current level of filtered gaussian pyramid (low-res)
            filtered_lower_result = func(lower_result, *args, **kwargs)

            # current level of filtered gaussian pyramid (high-res)
            filtered_low_result_upscaled = up_scale_func(filtered_lower_result, clip.width, clip.height)

            # current level of unfiltered gaussian pyramid (high-res)
            lower_result_upscaled = up_scale_func(lower_result, clip.width, clip.height)

            return core.std.Expr([clip, lower_result_upscaled, filtered_low_result_upscaled], ['x y - z +' if multi_scale_mode > 0 else 'x y + z -'])

        elif abs(multi_scale_mode) == 3:
            # current level of filtered gaussian pyramid (low-res)
            filtered_low_res = func(low_res, *args, **kwargs)

            # current level of filtered gaussian pyramid (high-res)
            filtered_low_res_upscaled = up_scale_func(filtered_low_res, clip.width, clip.height)

            # current level of unfiltered gaussian pyramid (high-res)
            lower_result_upscaled = up_scale_func(lower_result, clip.width, clip.height)

            return core.std.Expr([clip, lower_result_upscaled, filtered_low_res_upscaled], ['x y - z +' if multi_scale_mode > 0 else 'x y + z -'])

        else:
            raise ValueError(f'multi_scale: Unknown value of "multi_scale_mode"! (-3~-1 or 1~3, got {multi_scale_mode})')


def avg_decimate(clip: vs.VideoNode, clip2: Optional[vs.VideoNode] = None, weight: float = 0.5,
                 **vdecimate_kwargs: Any) -> vs.VideoNode:
    """Averaging-based decimation filter

    Proposed by feisty2.

    It is a decimation filter, which averages duplicates frames before drops one in every cycle frames.

    Args:
        clip: Input clip.
            Must have constant format and dimensions, known length, integer sample type, and bit depth between 8 and 16 bits per sample.

        clip2: (clip) Clip that will use to create the output frames.
            If clip2 is used, this filter will perform all calculations based on clip, but will copy the chosen fields from clip2.
            This can be used to work around VDecimate’s video format limitations.
            Default is None.

        weight: (float, 0~1) Weight used to merge duplicates frames.
            Default is 0.5.

        vdecimate_args: (dict) Additional parameters passed to core.vivtc.VDecimate in the form of dict.

    """

    funcName = 'avg_decimate'

    if not isinstance(clip, vs.VideoNode):
        raise TypeError(f'{funcName}: "clip" must be a clip!')

    assert clip.num_frames >= 2

    def avg_func(n: int, f: vs.VideoFrame, clip: vs.VideoNode) -> vs.VideoNode:
        if f.props["VDecimateDrop"] == 1:
            # forward averaging
            if _is_api4:
                return core.std.AverageFrames(clip, weights=[0, 1-weight, weight])
            else:
                return core.misc.AverageFrames(clip, weights=[0, 1-weight, weight])
        else:
            return clip

    analysis = core.vivtc.VDecimate(clip, clip2=clip2, dryrun=True, **vdecimate_kwargs)

    average = core.std.FrameEval(analysis, functools.partial(avg_func, clip=analysis), prop_src=analysis[1:])

    decimate = core.vivtc.VDecimate(clip, clip2=average, dryrun=False, **vdecimate_kwargs)

    return decimate


def YAHRmask(clp: vs.VideoNode, expand: float = 5, warpdepth: int = 32, blur: int = 2,
             useawarp4: bool = False, yahr: Optional[vs.VideoNode] = None
             ) -> vs.VideoNode:
    """YAHRmask

    Author: Tophf

    Source: https://pastebin.com/raw/LUErwWR8

    Modified from Holy's havsfunc.YAHR()

    binomialblur(variance=expand*2) in Avisynth is implemented by core.tcanny.TCanny(sigma=sqrt(expand*2), mode=-1)

    Args:
        clp: Input clip. Must have constant format and dimensions, 8..16 bit integer pixels, and it must not be RGB.

        expand: (float) Expansion of edge mask.
            Default is 5.

        warpdepth: (int) AWarpSharp()'s "depth". Controls how far to warp.
            Default is 32.

        blur: (int) AWarpSharp()'s "blur". Controls the number of times to blur the edge mask for AWarp().
            Default is 2.

        useawarp4: (bool) Useful for better subpixel interpolation in warping.
            Default is False.

        yahr: (clip) User'defined YAHR result.
            Must be of the same size and format as "clp".
            Default is None.
    """

    funcName = 'YAHRmask'

    if not isinstance(clp, vs.VideoNode):
        raise TypeError(f'{funcName}: "clp" must be a clip!')

    if clp.format.color_family != vs.GRAY:
        clp_orig = clp # type: Optional[vs.VideoNode]
        clp = mvf.GetPlane(clp, 0)
    else:
        clp_orig = None

    if yahr is None:
        # YAHR2(warpdepth, blur, useawarp4)
        b1 = core.std.Convolution(haf.MinBlur(clp, 2), matrix=[1, 2, 1, 2, 4, 2, 1, 2, 1])
        b1D = core.std.MakeDiff(clp, b1)

        if not useawarp4:
            w1 = haf.Padding(clp, 6, 6, 6, 6).warp.AWarpSharp2(blur=blur, depth=warpdepth).std.Crop(6, 6, 6, 6)
        else:
            awarp_mask = core.warp.ASobel(clp).warp.ABlur(blur=blur)
            clp4 = clp.resize.Bilinear(clp.width*4, clp.height*4, src_left=0.375, src_top=0.375)
            w1 = core.warp.AWarp(clp4, awarp_mask, depth=warpdepth)

        w1b1 = core.std.Convolution(haf.MinBlur(w1, 2), matrix=[1, 2, 1, 2, 4, 2, 1, 2, 1])
        w1b1D = core.std.MakeDiff(w1, w1b1)
        DD = core.rgvs.Repair(b1D, w1b1D, 13)
        DD2 = core.std.MakeDiff(b1D, DD)
        yahr = core.std.MakeDiff(clp, DD2)
    else:
        if not isinstance(yahr, vs.VideoNode):
            raise TypeError(f'{funcName}: "yahr" must be a clip!')

        yahr = mvf.GetPlane(yahr, 0)

        if yahr.format.id != clp.format.id or yahr.width != clp.width or yahr.height != clp.height: # type: ignore
            raise ValueError(f'{funcName}: "yahr" must be of the same size and format as "clp"!')

    # mt_lutxy(clp, mt_expand().mt_expand(),"x y - abs 8 - 7 <<")
    vEdge = core.std.Expr([clp, clp.std.Maximum().std.Maximum()], ['y x - {i} - 128 *'.format(i=8 * ((1 << clp.format.bits_per_sample) - 1) / 255)])

    # vEdge.binomialblur(expand*2).mt_lut("x 4 <<")
    mask1 = core.tcanny.TCanny(vEdge, sigma=math.sqrt(expand*2), mode=-1).std.Expr(['x 16 *'])

    # vEdge.removegrain(12, -1).mt_invert()
    mask2 = core.std.Convolution(vEdge, matrix=[1, 2, 1, 2, 4, 2, 1, 2, 1]).std.Invert()

    # mt.logic(mask1, mask2, "min")
    mask = core.std.Expr([mask1, mask2], ['x y min'])

    # mt_merge(clp, yahr, mask)
    last = core.std.MaskedMerge(clp, yahr, mask) # type: ignore

    if clp_orig is not None:
        return core.std.ShufflePlanes([last, clp_orig], planes=[0, 1, 2], colorfamily=clp_orig.format.color_family)
    else:
        return last


def Cdeblend(input: vs.VideoNode, omode: int = 0, bthresh: float = 0.1, mthresh: float = 0.6,
             xr: float = 1.5, yr: float = 2.0, fnr: bool = False,
             dclip: Optional[vs.VideoNode] = None
             ) -> vs.VideoNode:
    """A simple blend replacing function like unblend or removeblend

    Port from Cdeblend v1.1b (http://avisynth.nl/images/Cdeblend.avs)

    Args:
        input: Input clip.
            If "dclip" is None, input must be a YUV/Gray clip.

        omode: (int, 0~4) Stands for the output mode. There are five different omodes:
            omode 0 -> The previous frame will be duplicated to avoid a blend.
            omode 1 -> The next frame is used instead of a blend.
            omode 2 -> Like omode 0 but with some double-blend detection (only without missing fields).
            omode 3 -> A special mode for 12fps sources.
            omode 4 -> Does nothing with the source. It just subtitles the blend factor.
            Default: 0

        bthresh: (float, 0~2) For omode 0 and 1 bthresh will be just compared with the calculated blend factor.
            If the blend factor is higher a blend is detected.
            Omode 3 uses this threshold to detect clears.
            If blendfactor<-bthresh the frame will be output also if there is another frame with a smaller blendfactor.
            This can give a better motion.
            Default: 0.1

        mthresh: (float, 0.3~1.6) Used for (m)otion (thresh)olding.
            It regulates the blend detection of frames with small pixel value differences.
            A better quality of the source allows lower values and a more accurate detection.
            Default: 0.6

        xr, yr: (float, 1.0-4.0) The scaled detection radius (xr & yr) blurs the internal detection clip
            and can speed up the function a little bit.
            Default: 1.5, 2.0

        fnr: (bool) With fnr=True you enable a (f)ast (n)oise (r)eduction.
            It's sometimes useful for noisy sources and typical area motion (anime).
            Don't use a too big radius if you enable this feature and don't use it on very clean sources
            (speed decreasing is not the only negative effect).
            Default: False

        dclip: (clip) The detectionclip can be set to improve the blend detection (cleaning the clip before).
            This clip is only used for the blend detection and not for output.
            Must be a YUV/Gray clip and must be of the same number of frames as "input".
            Default: "input".
    """

    funcName = 'Cdeblend'

    # check
    if not isinstance(input, vs.VideoNode):
        raise TypeError(f'{funcName}: "input" must be a clip!')

    if dclip is None:
        if input.format.color_family not in [vs.YUV, vs.GRAY]:
            raise TypeError(f'{funcName}: "input" must be a YUV/Gray clip if "dclip" is not provided!')
    else:
        if not isinstance(dclip, vs.VideoNode) or dclip.format.color_family not in [vs.YUV, vs.GRAY]:
            raise TypeError(f'{funcName}: "dclip" must be a YUV/Gray clip!')

        if dclip.num_frames != input.num_frames:
            raise TypeError(f'{funcName}: "dclip" must of the same number of frames as "input"!')

    # coefficients
    Cbp3 = 128.0 if bthresh > 0 else 2.0
    Cbp2 = 128.0 if bthresh > 0 else 2.0
    Cbp1 = 128.0 if bthresh > 0 else 2.0
    Cbc0 = 128.0 if bthresh > 0 else 2.0
    Cbn1 = 128.0 if bthresh > 0 else 2.0
    Cbn2 = 128.0 if bthresh > 0 else 2.0

    Cdp3 = mthresh * 0.5
    Cdp2 = mthresh * 0.5
    Cdp1 = mthresh * 0.5
    Cdc0 = mthresh * 0.5
    Cdn1 = mthresh * 0.5

    current = 0

    def evaluate(n: int, f: List[vs.VideoFrame], clip: vs.VideoNode, core: vs.Core) -> vs.VideoNode:
        nonlocal Cdp3, Cdp2, Cdp1, Cdc0, Cdn1, Cbp3, Cbp2, Cbp1, Cbc0, Cbn1, Cbn2, current

        Cdiff = f[0].props["PlaneMAE"] * 255 # type: ignore
        Cbval = f[1].props["PlaneMean"] * 255 # type: ignore

        Cdp3 = Cdp2
        Cdp2 = Cdp1
        Cdp1 = Cdc0
        Cdc0 = Cdn1 if omode > 1 else Cdiff # type: ignore
        Cdn1 = Cdiff # type: ignore

        Cbp3 = Cbp2
        Cbp2 = Cbp1
        Cbp1 = Cbc0
        Cbc0 = Cbn1 if omode > 1 else (0.0 if Cdc0 < mthresh else (Cbval - Cbn2) / ((max(Cdc0, Cdp1) + mthresh) ** 0.8)) # type: ignore
        Cbn1 = 0.0 if (Cdc0 < mthresh or Cdn1 < mthresh) else (Cbval - Cbn2) / ((max(Cdc0, Cdp1) + mthresh) ** 0.8) # type: ignore
        Cbn2 = Cbval # type: ignore

        current = (1 if ((Cbn1 < -bthresh and Cbc0 > bthresh) or (Cbn1 < 0 and Cbc0 > 0 and Cbc0 + Cbp1 > 0 and Cbc0 + Cbp1 + Cbp2 > 0)) else
                   0 if ((Cbc0 < -bthresh and Cbp1 > bthresh) or (Cbc0 < 0 and Cbc0 + Cbn1 < 0 and Cbp1 > 0 and Cbp1 + Cbp2 > 0)) else
                   (2 if Cbn1 > 0 else 1) if current == -2 else
                   current - 1)

        if omode == 2:
            current = (-1 if min(-Cbp1, Cbc0 + Cbn1) > bthresh and abs(Cbn1) > abs(Cbc0) else
                       1 if min(-Cbp2 - Cbp1, Cbc0) > bthresh and abs(Cbp2) > abs(Cbp1) else
                       -1 if min(-Cbp1, Cbc0) > bthresh else
                       0)

        if omode <= 1:
            current = (0 if min(-Cbp1, Cbc0) < bthresh else
                       -1 if omode == 0 else
                       1)

        if omode != 4:
            return clip[0:2] + clip[2+current:]
        else:
            text = f'{min(-Cbp1, Cbc0) if Cbc0 > 0 and Cbp1 < 0 else 0.0}{" -> BLEND!!" if min(-Cbp1, Cbc0) >= bthresh else " "}'
            return core.sub.Subtitle(clip, text)

    # process
    blendclip = input if dclip is None else dclip
    blendclip = mvf.GetPlane(blendclip, 0)
    blendclip = core.median.TemporalMedian(blendclip, radius=1) # type: ignore
    blendclip = core.resize.Bilinear(blendclip, int(blendclip.width * 0.125 / xr) * 8, int(blendclip.height * 0.125 / yr) * 8)

    diff = core.std.MakeDiff(blendclip, blendclip[1:])

    if input.format.sample_type == vs.INTEGER:
        neutral = 1 << (input.format.bits_per_sample - 1)
        neutral2 = 1 << input.format.bits_per_sample
        peak = (1 << input.format.bits_per_sample) - 1
        inv_scale = "" if input.format.bits_per_sample == 8 else f"{255 / peak} *"
        scale = 1 if input.format.bits_per_sample == 8 else peak / 255

    elif input.format.sample_type == vs.FLOAT:
        neutral = 0.5 # type: ignore
        neutral2 = 1
        peak = 1
        inv_scale = f"{255 / peak} *"
        scale = peak / 255

    x_diff = f"x {neutral} - abs"
    y_diff = f"y {neutral} - abs"
    xy_diff = f"x y + {neutral2} - abs"

    expr = (f"{x_diff} {y_diff} < {x_diff} {xy_diff} < and "                       # ((abs(x-128) < abs(y-128)) && (abs(x-128) < abs(x+y-256)) ?
            f"{x_diff} {inv_scale} dup sqrt - dup * "                              #  sqrt(abs(x-128) - sqrt(abs(x-128)))^2 :
            f"{y_diff} {xy_diff} < "                                               #  abs(y-128) < abs(x+y-256) ?
            f"{y_diff} {inv_scale} dup sqrt - dup * "                              #  sqrt(abs(y-128) - sqrt(abs(y-128)))^2 :
            f"{xy_diff} {inv_scale} dup sqrt - dup * ? ? "                         #  sqrt(abs(x+y-256) - sqrt(abs(x+y-256)))^2
            f"x {neutral} - y {neutral} - * 0 > {-scale} {scale} ? * {neutral} +") # ) * ((x-128) * (y-128) > 0 ? -1 : 1) + 128

    mask = core.std.Expr([diff, diff[1:]], [expr])

    if omode > 1:
        # LumaDifference(blendclip.trim(1,0),blendclip.trim(3,0))
        Cdiff = mvf.PlaneCompare(blendclip[1:], blendclip[3:], mae=True, rmse=False, psnr=False, cov=False, corr=False)

        # AverageLuma(mask.trim(1,0))
        Cbval = mvf.PlaneStatistics(mask[1:], mean=True, mad=False, var=False, std=False, rms=False)
    else:
        # LumaDifference(blendclip,blendclip.trim(2,0)
        Cdiff = mvf.PlaneCompare(blendclip, blendclip[2:], mae=True, rmse=False, psnr=False, cov=False, corr=False)

        # AverageLuma(mask)
        Cbval = mvf.PlaneStatistics(mask, mean=True, mad=False, var=False, std=False, rms=False)

    last = core.std.FrameEval(input, functools.partial(evaluate, clip=input, core=core), prop_src=[Cdiff, Cbval])

    recl = haf.ChangeFPS(haf.ChangeFPS(last, last.fps_num * 2, last.fps_den * 2), last.fps_num, last.fps_den).std.Cache(make_linear=True)

    return recl


def S_BoxFilter(clip: vs.VideoNode, radius: int = 1, planes: PlanesType = None) -> vs.VideoNode:
    """Side window box filter

    Side window box filter is a local edge-preserving filter that is derived from
    conventional box filter and side window filtering technique.

    Args:
        clip: Input clip.

        radius: (int) Radius of filtering.
            The size is (radius*2+1) * (radius*2+1).
            Default: 1

        planes: (int []) Specify which planes to process.
            Unprocessed planes will be copied from the first clip "flt".
            By default, all planes will be processed.

    Ref:
        [1] Yin, H., Gong, Y., & Qiu, G. (2019) Side Window Filtering. arXiv preprint arXiv:1905.07177.
        [2] https://github.com/YuanhaoGong/SideWindowFilter

    """

    funcName = 'S_BoxFilter'

    # check
    if not isinstance(clip, vs.VideoNode):
        raise TypeError(f'{funcName}: "clip" must be a clip!')

    if planes is None:
        planes = list(range(clip.format.num_planes))
    elif isinstance(planes, int):
        planes = [planes]

    half_kernel = [(1 if i <= 0 else 0) for i in range(-radius, radius+1)]

    # set of side window filters
    # the third filter of each set can be further optimized using results of the first two filters, but the code will look complicated
    vrt_filters = [
        functools.partial(core.std.Convolution, matrix=half_kernel, planes=planes, mode='v'),
        functools.partial(core.std.Convolution, matrix=half_kernel[::-1], planes=planes, mode='v'),
        functools.partial(core.std.BoxBlur, planes=planes, hpasses=0, vradius=radius, vpasses=1)
    ]

    hrz_filters = [
        functools.partial(core.std.Convolution, matrix=half_kernel, planes=planes, mode='h'),
        functools.partial(core.std.Convolution, matrix=half_kernel[::-1], planes=planes, mode='h'),
        functools.partial(core.std.BoxBlur, planes=planes, hradius=radius, hpasses=1, vpasses=0)
    ]

    # process
    vrt_intermediates = (vrt_flt(clip) for vrt_flt in vrt_filters)
    intermediates = (hrz_flt(vrt_intermediate)
        for i, vrt_intermediate in enumerate(vrt_intermediates)
        for j, hrz_flt in enumerate(hrz_filters)
        if not i==j==2)

    expr = [("x z - abs y z - abs < x y ?" if i in planes else "") for i in range(clip.format.num_planes)]
    res = functools.reduce(lambda x, y: core.std.Expr([x, y, clip], expr), intermediates)

    return res


def VFRSplice(clips: Sequence[vs.VideoNode], tcfile: Optional[Union[str, os.PathLike]] = None,
              v2: bool = True, precision: int = 6) -> vs.VideoNode:
    """fractions-based VFRSplice()

    This function is modified from mvsfunc.VFRSplice().

    Same as mvsfunc.VFRSplice(), with possibly higher precision for timecode v2 output
    since it is implemented based on rational number arithmetic
    rather than floating-point arithmetic.

    Args:
        clips: List of clips to be spliced.
            Each clip should be CRF(constant frame rate).

        tcfile: (str or os.PathLike) Timecode file output. Supports recursive directory creation.
            Default: None.

        v2: (bool) Timecode format.
            True for v2 output and False for v1 output.
            Default: True.

        precision: (int) Precision of time and frame rate,
            indicating how many digits should be displayed after the decimal point for a fixed-point value.
            Default: 6.

    """

    funcName = "VFRSplice"

    # Arguments
    if isinstance(clips, vs.VideoNode):
        clips = [clips]
    elif isinstance(clips, abc.Sequence):
        for clip in clips:
            if not isinstance(clip, vs.VideoNode):
                raise TypeError(f'{funcName}: each element in "clips" must be a clip!')
            if clip.fps.numerator == 0 and clip.fps.denominator == 1:
                raise ValueError(f'{funcName}: each clip in "clips" must be CFR!')
    else:
        raise TypeError(f'{funcName}: "clips" must be a clip or a list of clips!')


    T = TypeVar("T")
    def exclusive_accumulate(iterable: Iterable[T], func: Callable[[T, T], T] = operator.add,
                             initializer: Optional[T] = None
                             ) -> Iterable[T]:
        """Exclusive scan

        Make an iterator that returns accumulated results of binary functions,
        specified via the func argument.

        Examples:
            exclusive_accumulate([1,2,3,4,5], operator.add) --> 1 3 6 10
            exclusive_accumulate([1,2,3,4,5], operator.add, 0) --> 0 1 3 6 10
        """

        it = iter(iterable)

        if initializer is None:
            try:
                total = next(it)
            except StopIteration:
                return
        else:
            total = initializer

        while True:
            try:
                element = next(it)
            except StopIteration:
                return

            yield total

            total = func(total, element)


    # Timecode file
    if tcfile is not None:
        from collections import namedtuple
        from functools import reduce

        # Get timecode v1 generator

        # record of timecodes of each clip in clips
        tc_record = namedtuple("tc_record", ["start", "end", "fps"])
        raw_record_gen = (tc_record(0, clip.num_frames - 1, clip.fps) for clip in clips)

        # raw timecode v1 generator for spliced clip
        record_push = lambda x, y: tc_record(x.end + 1, x.end + y.end + 1, y.fps) # requires y.start == 0
        raw_tc_gen = itertools.accumulate(raw_record_gen, record_push)

        # simplified timecode v1 generator for spliced clip (merges successive records with equal fps)
        record_concat = lambda x, y: tc_record(x.start, y.end, y.fps) # requires x.fps == y.fps and x.end + 1 == y.start
        tc_gen = (reduce(record_concat, g) for (_, g) in itertools.groupby(raw_tc_gen, lambda x: x.fps)) # type: ignore

        # tc_list = list(tc_gen) # result is equal to mvsfunc's counterpart


        # Write to timecode file

        # fraction to str function
        frac2str = lambda frac, precision: f"{float(frac):<.{precision}F}" # type: Callable[[numbers.Real, int], str]

        # write
        if v2: # timecode v2
            # fps to milesecond function
            fps2ms = lambda fps: 1000 / fps # type: Callable[[numbers.Real], numbers.Real] # type: ignore

            # exclusive scan to calculate time stamps
            ms_gen = (fps2ms(tc.fps) for tc in tc_gen for _ in range(tc.start, tc.end + 1))
            time_gen = exclusive_accumulate(ms_gen, initializer=0)

            # time to string function
            time2strln = lambda time, precision: "{time}\n".format(time=frac2str(time, precision)) # type: Callable[[numbers.Real, int], str]

            olines = itertools.chain(
                ["# timecode format v2\n"],
                (time2strln(time, precision) for time in time_gen) # type: ignore
            )
        else: # timecode v1
            # timecode to string function
            tc2strln = lambda tc, precision: f"{tc.start},{tc.end},{frac2str(tc.fps, precision)}\n" # type: Callable[[tc_record, int], str]

            first_tc = next(tc_gen)

            olines = itertools.chain(
                ["# timecode format v1\n"],
                ["Assume {fps}\n".format(fps=frac2str(first_tc.fps, precision))],
                [tc2strln(first_tc, precision)],
                (tc2strln(tc, precision) for tc in tc_gen)
            )

        dirname = os.path.dirname(tcfile)
        if not os.path.exists(dirname):
            os.makedirs(dirname)

        with open(tcfile, 'w') as ofile:
            ofile.writelines(olines)

    # Output spliced clip
    return core.std.Splice(clips, mismatch=True)


def MSR(clip: vs.VideoNode, *passes: numbers.Real, radius: int = 1, planes: PlanesType = None) -> vs.VideoNode:
    """Multiscale Retinex

    Multiscale retinex is a local contrast enhancement algorithm,
    which could be useful as a pre-processing step for texture detection.

    The output will always be in floating-point format.

    Args:
        clip: Input clip.

        passes: (int, args) List of passes for box filtering.

        radius: (int) Radius of box filtering.
            Default is 1.

        planes: (int []) Specify which planes to process.
            Unprocessed planes will be copied from the first clip "clip".
            By default, all planes will be processed.

    Examples:
        mask1 = muf.MSR(clip, 3).tcanny.TCanny(mode=1)
        mask2 = muf.MSR(clip, 2, 7, 15).tcanny.TCanny(mode=1)

    Ref:
        [1] Petro, A. B., Sbert, C., & Morel, J. M. (2014). Multiscale Retinex. Image Processing On Line, 71-88.
    """

    funcName = "MSR"

    # check
    if not isinstance(clip, vs.VideoNode):
        raise TypeError(f'{funcName}: "clip" must be a clip!')

    assert 1 <= len(passes) <= 25

    if planes is None:
        planes = list(range(clip.format.num_planes))
    elif isinstance(planes, int):
        planes = [planes]

    in_format = clip.format
    query_video_format = core.query_video_format if _is_api4 else core.register_format
    out_format = query_video_format(
        color_family=in_format.color_family,
        sample_type=vs.FLOAT,
        bits_per_sample=32,
        subsampling_w=in_format.subsampling_w,
        subsampling_h=in_format.subsampling_h
    )

    # process
    passes = sorted(passes) # type: ignore

    pass_diffs = [(y - x) for x, y in zip([0] + passes[:-1], passes)] # type: ignore

    def blur(clip: vs.VideoNode, num_pass: int) -> vs.VideoNode:
        if clip.format.sample_type == vs.INTEGER and radius == 1:
            for _ in range(num_pass):
                clip = clip.rgvs.RemoveGrain([(20 if i in planes else 0) for i in range(clip.format.num_planes)]) # type: ignore
            return clip
        else:
            return clip.std.BoxBlur(hpasses=num_pass, hradius=radius, vpasses=num_pass, vradius=radius, planes=planes)

    flts = list(itertools.accumulate([clip] + pass_diffs, blur)) # type: ignore
    # flts = list(itertools.accumulate(sigma_diffs, blur, initial=clip)) # Python 3.8 is required

    var = (chr((i + ord('y') - ord('a')) % 26 + ord('a')) for i in range(len(passes)))
    expr = 'x'
    expr += f" {next(var)} "
    expr += ''.join(f" {v} *" for v in var)
    if len(passes) > 1:
        expr += f" {1/len(passes)} pow"
    expr += " 0.00001 + / log"

    return core.std.Expr(flts, [(expr if i in planes else '') for i in range(clip.format.num_planes)], format=out_format) # type: ignore


def arange(start, stop, step=1):
    current = start
    while current < stop:
        yield current
        current += step


class rescale:
    """Auxilary class to do descale and rescale with fractional source height.

    You can easily do descale and upscale with muf.rescale.Rescaler objects:

        rescaler = muf.rescale.Bilinear()  # get a muf.rescale.Rescaler object
        descaled_clip = rescaler.descale(clip, 1280, 720)
        rescaled_clip = rescaler.upscale(descaled_clip, 1920, 1080)

    You can also do descale with fractional source height:

        rescaler = muf.rescale.Bilinear()  # get a muf.rescale.Rescaler object
        descaled_clip = rescaler.descale(clip, 1270.6, 714.7, base_height=720)
        rescaled_clip = rescaler.upscale(descaled_clip, 1920, 1080)  # rescaler will handle scale args to correctly rescale the clip

    You can directly generate a rescaled clip:

        rescaler = muf.rescale.Bilinear()  # get a muf.rescale.Rescaler object
        # we assume that descaled clip has the SAME aspect ratio as source clip, so you don't need to pass src_width to rescale()
        rescaled_clip = rescaler.rescale(clip, src_height=714.7, base_height=720)

    Also, you can rescale the clip with other scalers you want such as nnedi3_resample:

        from nnedi3_resample import nnedi3_resample
        rescaler = muf.rescale.Bilinear()  # get a muf.rescale.Rescaler object
        rescaled_clip = rescaler.rescale(clip, 714.7, 720, upscaler=nnedi3_resample)

    And you can directly call the Rescaler to ignore the base_height argument:

        from nnedi3_resample import nnedi3_resample
        rescaler = muf.rescale.Bilinear()  # get a muf.rescale.Rescaler object
        rescaled_clip = rescaler(clip, 714.7, upscaler=nnedi3_resample)

    """

    def _get_descale_args(W: int, H: int, width: Union[float, int], height: Union[float, int], base_height: int = None):
        if base_height is None:
            width, height = round(width), round(height)
            src_width, src_height = width, height
            width, height = width, height
            src_left, src_top = 0, 0
        else:
            base_width = round(W / H * base_height) if base_height % 2 == 1 else round(W / H * base_height / 2) * 2
            src_width = width
            src_height = height
            width = base_width - 2 * int((base_width - width) / 2)
            height = base_height - 2 * int((base_height - height) / 2)
            src_top = (height - src_height) / 2
            src_left = (width - src_width) / 2

        return {
            "width": width,
            "height": height,
            "src_left": src_left,
            "src_top": src_top,
            "src_width": src_width,
            "src_height": src_height,
        }

    def Upscale(clip: vs.VideoNode, width: int, height: int, kernel: str = "bicubic", taps: int = 3, b: float = 0.0, c: float = 0.5,
        src_left: float = None, src_top: float = None, src_width: float = None, src_height: float = None) -> vs.VideoNode:
        upscaler = getattr(core.resize, kernel.capitalize())
        if kernel.lower() == "bicubic":
            upscaler = functools.partial(upscaler, filter_param_a=b, filter_param_b=c)
        elif kernel.lower() == "lanczos":
            upscaler = functools.partial(upscaler, filter_param_a=taps)

        return upscaler(clip, width, height, src_left=src_left, src_top=src_top, src_width=src_width, src_height=src_height)

    class Rescaler:
        def __init__(self, kernel: str = "bicubic", taps: int = 3, b: float = 0.0, c: float = 0.5, upscaler: Callable = None):
            kernel = kernel.lower()
            self.kernel = kernel
            self.taps, self.b, self.c = taps, b, c
            self.upscaler = upscaler
            bc_name = f"_{float(b):.3}_{float(c):.3}" if kernel == "bicubic" else ""
            taps_name = f"{taps}" if kernel == "lanczos" else ""
            self.name = f"{kernel}{bc_name}{taps_name}"
            self.descale_args = {}

        def __call__(self, clip: vs.VideoNode, src_height: Union[int, float], upscaler: Optional[Callable] = None) -> Any:
            base_height = clip.height if isinstance(src_height, float) else None
            return self.rescale(clip, src_height, base_height, upscaler)

        def rescale(self, clip: vs.VideoNode, src_height: Union[int, float], base_height: Optional[int] = None, upscaler: Optional[Callable] = None) -> vs.VideoNode:
            W, H = clip.width, clip.height
            src_width = W / H * src_height
            descaled = self.descale(clip, src_width, src_height, base_height)
            rescaled = self.upscale(descaled, W, H, upscaler)
            return rescaled

        def descale(self, clip: vs.VideoNode, width: Union[int, float], height: Union[int, float], base_height: int = None):
            W, H = clip.width, clip.height
            self.descale_args = rescale._get_descale_args(W, H, width, height, base_height)
            kwargs = self.descale_args.copy()
            return core.descale.Descale(clip, kernel=self.kernel, taps=self.taps, b=self.b, c=self.c, **kwargs)

        def upscale(self, clip: vs.VideoNode, width: int, height: int, upscaler: Optional[Callable] = None) -> vs.VideoNode:
            from inspect import signature
            kwargs = self.descale_args.copy()
            kwargs.pop("width")
            kwargs.pop("height")
            if upscaler is None:
                return rescale.Upscale(clip, width, height, kernel=self.kernel, taps=self.taps, b=self.b, c=self.c, **kwargs)
            else:
                param_dict = signature(upscaler).parameters
                if all(key in param_dict for key in ("src_left", "src_top", "src_width", "src_height")):
                    pass
                elif all(key in param_dict for key in ("sx", "sy", "sw", "sh")):
                    kwargs["sx"] = kwargs.pop("src_left")
                    kwargs["sy"] = kwargs.pop("src_top")
                    kwargs["sw"] = kwargs.pop("src_width")
                    kwargs["sh"] = kwargs.pop("src_height")
                else:
                    raise TypeError("Your upscaler must have resize-like (src_left, src_width) or fmtc-like (sx, sw) argument names")
                return upscaler(clip, width, height, **kwargs)

    def Bilinear():
        return rescale.Rescaler(kernel="bilinear")

    def Bicubic(b: float = 0.0, c: float = 0.5):
        return rescale.Rescaler(kernel="bicubic", b=b, c=c)

    def Lanczos(taps: int = 3):
        return rescale.Rescaler(kernel="lanczos", taps=taps)

    def Spline16():
        return rescale.Rescaler(kernel="spline16")

    def Spline36():
        return rescale.Rescaler(kernel="spline36")

    def Spline64():
        return rescale.Rescaler(kernel="spline64")


def getnative(clip: vs.VideoNode, rescalers: Union[rescale.Rescaler, List[rescale.Rescaler]] = [rescale.Bicubic(0, 0.5)],
    src_heights: Union[int, float, Sequence[int], Sequence[float]] = tuple(range(500, 1001)), base_height: int = None,
    crop_size: int = 5, rt_eval: bool = True, dark: bool = True) -> vs.VideoNode:
    """Find the native resolution(s) of upscaled material (mostly anime)

    Modifyed from:
        [getnative 1.3.0](https://github.com/Infiziert90/getnative/tree/ea08405f34a23dc681ff38a45e840ca21379a14d)
        [descale_verify](https://github.com/himesaka-noa/descale-verifier/blob/master/descale_verify.py)
        [getfnative](https://github.com/YomikoR/GetFnative/blob/main/getfnative.py)

    The function has 3 modes: verify, multi heights and multi kernels.
    They can be enabled by passing multi-frame clip, multi rescalers and multi src_heights to the function.
    For more details see Examples section below.

    The result is generated after all frames have been evaluated, which can be done through vspipe or "benchmark" of vsedit.

    Args:
        clip: Input clip, vs.GRAYS.

        rescalers: (rescale.Rescaler []) Sequence of resizers to be evaluated. Should be wrapped as muf.rescale.Rescaler
            Default is [muf.rescaler.Bicubic(0, 0.5)].
                Functions in muf.rescale such as muf.rescale.Bicubic() might help you to get a Rescaler.

        src_heights: (int|float []) Sequence of heights to be evaluated.
            Default is [500 ... 1000].
                muf.arange(start[, stop, step]) might help you to construct such a sequence.

        base_height: (int) The real integer height before cropping. If not None, fractional resolution will be evaluated.
            Default is None.

        crop_size: (int) Range of pixels around the border to be excluded in calculation.
            Default is 5.

        rt_eval: (bool) Whether to build the processing graph in runtime to reduce overhead.
            Default is True.

        dark: (bool) Whether to use dark background in output png file.
            Default is True

    Examples:
        Assume that src is a one-plane GRAYS clip. You might get such a clip by

            src = src.std.ShufflePlanes(0, vs.GRAY).resize.Point(format=vs.GRAYS)

        Compare between different integer source heights:

            clip = src[1000]  # to get a single frame clip

            # evaluate 500, 501, 502, ..., 999, 1000 as source heights with bicubic(b=1/3, c=1/3) as kernel.
            res = muf.getnative(clip, rescalers=muf.rescale.Bicubic(1/3, 1/3), src_heights=muf.arange(500, 1001, 1))
            res.set_output()

        Compare between different fractional source heights:

            clip = src[1000]  # to get a single frame clip

            # evaluate 800.0, 800.1, 800.2, ..., 899.8, 899.9 as source heights with bicubic(b=1/3, c=1/3) as kernel
            # base_height here must be a interger larger than any of src_heights
            res = muf.getnative(clip, rescalers=muf.rescale.Bicubic(), src_heights=muf.arange(800, 900, 0.1), base_height=900)
            res.set_output()

        Compare between different descale kernels:

            clip = src[1000]  # to get a single frame clip

            # construct a list of Rescaler
            # https://github.com/LittlePox/getnative/tree/f2fef4a5ebbed3cf88e972c14693b75102a0ee29
            from muf import rescale
            rescalers = [
                rescale.Bilinear(), rescale.Bicubic(1/3, 1/3), rescale.Bicubic(0, 0.5), rescale.Bicubic(0.5, 0.5),
                rescale.Lanczos(2), rescale.Lanczos(3), rescale.Lanczos(4),
                rescale.Spline16(), rescale.Spline36()
            ]

            # evaluate 714.7 as source height with bilinear, bicubic(b=1/3, c=1/3), ..., spline36 as kernels
            res = muf.getnative(clip, rescalers=rescalers, src_heights=714.7, base_height=720)
            res.set_output()

        Verify if a source height and a kernel can descale the whole clip well:

            clip = src  # clip is a multi frame clip

            # evaluate 714.7 as source height with bicubic(b=1/3, c=1/3) as kernel for every frame in clip
            res = muf.getnative(clip, rescalers=muf.rescale.Bicubic(1/3, 1/3), src_heights=714.7, base_height=720)
            res.set_output()


    Requirments:
        descale, matplotlib
    """

    import logging
    logging.getLogger('matplotlib').setLevel(logging.WARNING)
    import matplotlib
    matplotlib.use('Agg')
    import matplotlib.pyplot as plt
    from enum import Enum

    class Mode(Enum):
        MULTI_FRAME = 1
        MULTI_HEIGHT = 2
        MULTI_KERNEL = 3

    # check
    assert isinstance(clip, vs.VideoNode) and clip.format.id == vs.GRAYS
    assert isinstance(base_height, int) or base_height is None

    if not isinstance(rescalers, list):
        rescalers = [rescalers]
    for rescaler in rescalers:
        assert isinstance(rescaler, rescale.Rescaler)

    if isinstance(src_heights, int) or isinstance(src_heights, float):
        src_heights = (src_heights,)
    if not isinstance(src_heights, tuple):
        src_heights = tuple(src_heights)
    if base_height is not None:
        assert base_height > max(src_heights)

    if clip.num_frames > 1:
        mode = Mode.MULTI_FRAME
        assert len(src_heights) == 1 and len(rescalers) == 1, "1 src_height and 1 rescaler should be passed for verify mode."
    elif len(src_heights) > 1:
        mode = Mode.MULTI_HEIGHT
        assert clip.num_frames == 1 and len(rescalers) == 1, "1-frame clip and 1 rescaler should be passed for multi heights mode."
    elif len(rescalers) > 1:
        mode = Mode.MULTI_KERNEL
        assert clip.num_frames == 1 and len(src_heights) == 1, "1-frame clip and 1 src_height shoule be passed for multi kernels mode."

    def output_statistics(clip: vs.VideoNode, rescalers: List[rescale.Rescaler], src_heights: Sequence[int], mode: Mode, dark: bool) -> vs.VideoNode:
        data = [0] * clip.num_frames
        remaining_frames = [1] * clip.num_frames # mutable

        def func_core(n: int, f: vs.VideoFrame, clip: vs.VideoNode) -> vs.VideoNode:
            # add eps to avoid getting 0 diff, which later messes up the graph.
            data[n] = f.props.PlaneStatsAverage + 1e-9 # type: ignore

            nonlocal remaining_frames
            remaining_frames[n] = 0

            if sum(remaining_frames) == 0:
                create_plot(data, rescalers, src_heights, mode, dark)

            return clip

        return core.std.FrameEval(clip, functools.partial(func_core, clip=clip), clip)

    def create_plot(data: Sequence[float], rescalers: List[rescale.Rescaler], src_heights: Sequence[float], mode: Mode, dark: bool) -> None:
        def get_heights_ticks(data: Sequence[float], src_heights: Sequence[float]) -> Sequence[float]:
            interval = round((max(src_heights) - min(src_heights)) * 0.05)
            log10_data = [math.log10(v) for v in data]
            d2_log10_data = []
            valley_heights = []
            for i in range(1, len(data) - 1):
                if log10_data[i - 1] > log10_data[i] and log10_data[i + 1] > log10_data[i]:
                    d2_log10_data.append(log10_data[i - 1] + log10_data[i + 1] - 2 * log10_data[i])
                    valley_heights.append(src_heights[i])
            candidate_heights = [valley_heights[i] for _, i in sorted(zip(d2_log10_data, range(len(valley_heights))), reverse=True)]
            candidate_heights.append(src_heights[0])
            candidate_heights.append(src_heights[-1])
            ticks = []
            for height in candidate_heights:
                for tick in ticks:
                    if abs(height - tick) < interval:
                        break
                else:
                    ticks.append(height)
            return ticks

        if dark:
            plt.style.use("dark_background")
            fmt = ".w-"
        else:
            fmt = ".-"
        fig, ax = plt.subplots(figsize=(12, 8))
        if mode == Mode.MULTI_FRAME:
            save_filename = get_save_filename(f"verify_{rescalers[0].name}_{src_heights[0]}")
            ax.plot(range(len(data)), data, fmt)
            ax.set(xlabel="Frame", ylabel="Relative error", title=save_filename, yscale="log")
            with open(f"{save_filename}.txt", "w") as ftxt:
                import pprint
                pprint.pprint(list(enumerate(data)), stream=ftxt)
        if mode == Mode.MULTI_HEIGHT:
            save_filename = get_save_filename(f"height_{rescalers[0].name}")
            ax.plot(src_heights, data, fmt)
            ticks = get_heights_ticks(data, src_heights)
            ax.set(xlabel="Height", xticks=ticks, ylabel="Relative error", title=save_filename, yscale="log")
            with open(f"{save_filename}.txt", "w") as ftxt:
                import pprint
                pprint.pprint(list(zip(src_heights, data)), stream=ftxt)
        elif mode == Mode.MULTI_KERNEL:
            save_filename = get_save_filename(f"kernel_{src_heights[0]}")
            ax.plot(range(len(data)), data, fmt)
            ticks = list(range(len(data)))
            ticklabels = [rescaler.name for rescaler in rescalers]
            ax.set(xlabel="Kernel", xticks=ticks, xticklabels=ticklabels, ylabel="Relative error", title=save_filename, yscale="log")
            with open(f"{save_filename}.txt", "w") as ftxt:
                import pprint
                pprint.pprint(list(zip(ticklabels, data)), stream=ftxt)
        fig.savefig(f"{save_filename}")
        plt.close()

    def get_save_filename(name: str):
        from datetime import datetime
        return f"{name}_{datetime.now().strftime('%H-%M-%S')}.png"

    # process
    if mode == Mode.MULTI_FRAME:
        src_height = src_heights[0]
        rescaler = rescalers[0]
        rescaled = rescaler.rescale(clip, src_height, base_height)
    elif mode == Mode.MULTI_HEIGHT:
        rescaler = rescalers[0]
        if rt_eval:
            clip = core.std.Loop(clip, len(src_heights))
            rescaled = core.std.FrameEval(clip, lambda n, clip=clip: rescaler.rescale(clip, src_heights[n], base_height))  # type: ignore
        else:
            rescaled = core.std.Splice([rescaler.rescale(clip, src_height, base_height) for src_height in src_heights])  # type: ignore
            clip = core.std.Loop(clip, len(src_heights))
    elif mode == Mode.MULTI_KERNEL:
        src_height = src_heights[0]
        if rt_eval:
            clip = core.std.Loop(clip, len(rescalers))
            rescaled = core.std.FrameEval(clip, lambda n, clip=clip: rescalers[n].rescale(clip, src_height, base_height))  # type: ignore
        else:
            rescaled = core.std.Splice([rescaler.rescale(clip, src_height, base_height) for rescaler in rescalers])  # type: ignore
            clip = core.std.Loop(clip, len(rescalers))

    diff = core.std.Expr([clip, rescaled], ["x y - abs dup 0.015 > swap 0 ?"])

    if crop_size > 0:
        diff = core.std.CropRel(diff, *([crop_size] * 4))

    stats = core.std.PlaneStats(diff)

<<<<<<< HEAD
    return output_statistics(stats, rescalers, src_heights, mode, dark)
=======
    return output_statistics(stats, rescalers, src_heights, mode, dark)


# port from fmtconv by Firesledge
class ResampleKernel:
    @staticmethod
    def bilinear() -> Tuple[Callable[[float], float], int]:
        def contributions(x: float) -> float:
            return max(1 - abs(x), 0)

        return contributions, 1

    @staticmethod
    def bicubic(b: float = 1/3, c: float = 1/3) -> Tuple[Callable[[float], float], int]:
        p0 = (6 - 2 * b) / 6
        p2 = (-18 + 12 * b + 6 * c) / 6
        p3 = (12 - 9 * b - 6 * c) / 6
        q0 = (8 * b + 24 * c) / 6
        q1 = (-12 * b - 48 * c) / 6
        q2 = (6 * b + 30 * c) / 6
        q3 = (-b - 6 * c) / 6

        def contributions(x: float) -> float:
            x = abs(x)
            if x <= 1:
                return p0 + x * x * (p2 + x * p3)
            elif x <= 2:
                return q0 + x * (q1 + x * (q2 + x * q3))
            else:
                return 0.0

        return contributions, 2

    @staticmethod
    def _sinc_function(x: float) -> float:
        if x == 0:
            return 1
        else:
            xp = x * math.pi
            return math.sin(xp) / xp

    @classmethod
    def lanczos(cls, taps: int = 4) -> Tuple[Callable[[float], float], int]:
        assert taps >= 1

        def contributions(x: float) -> float:
            if abs(x) <= taps:
                return cls._sinc_function(x) * cls._sinc_function(x / taps)
            else:
                return 0.0

        return contributions, taps

    @staticmethod
    def spline16() -> Tuple[Callable[[float], float], int]:
        def contributions(x: float) -> float:
            x = abs(x)

            if x <= 1:
                return ((x - 9/5) * x - 1/5) * x + 1
            elif x <= 2:
                x -= 1
                return ((-1/3 * x + 4/5) * x - 7/15) * x
            else:
                return 0.0

        return contributions, 2

    @staticmethod
    def spline36() -> Tuple[Callable[[float], float], int]:
        def contributions(x: float) -> float:
            x = abs(x)

            if x <= 1:
                return ((13/11 * x - 453/209) * x - 3/209) * x + 1
            elif x <= 2:
                x -= 1
                return ((-6/11 * x + 270/209) * x - 156/209) * x
            elif x <= 3:
                x -= 2
                return ((1/11 * x - 45/209) * x + 26/209) * x
            else:
                return 0.0

        return contributions, 3

    @staticmethod
    def spline64() -> Tuple[Callable[[float], float], int]:
        def contributions(x: float) -> float:
            x = abs(x)

            if x <= 1:
                return ((49/41 * x - 6387/2911) * x - 3/2911) * x + 1
            elif x <= 2:
                x -= 1
                return ((-24/41 * x + 4032/2911) * x - 2328/2911) * x
            elif x <= 3:
                x -= 2
                return ((6/41 * x - 1008/2911) * x + 582/2911) * x
            elif x <= 4:
                x -= 3
                return ((-1/41 * x + 168/2911) * x - 97/2911) * x
            else:
                return 0.0

        return contributions, 4

    @staticmethod
    def gauss(p: float = 30.0, taps: int = 4) -> Tuple[Callable[[float], float], int]:
        assert taps >= 1

        p = max(1, min(p, 100)) / 10

        def contributions(x: float) -> float:
            if abs(x) <= taps:
                return 2 ** (-p * x * x)
            else:
                return 0.0

        return contributions, taps

    @staticmethod
    def spline(taps: int = 4) -> Tuple[Callable[[float], float], int]:
        assert taps >= 1

        y = [0.0] * (2 * taps + 1)
        y[taps] = 1.0

        f = [0.0] * (2 * taps)
        if taps > 1:
            f[taps - 2] = 6.0
            f[taps] = 6.0
        f[taps - 1] = -12.0

        w = [4.0]
        z = [f[0] / w[0]]
        for j in range(1, 2 * taps):
            w.append(4 - 1 / w[j - 1])
            z.append((f[j] - z[j - 1]) / w[j])

        x = [0.0] * (2 * taps + 1)
        for j in range(2 * taps - 1, 0, -1):
            x[j] = z[j - 1] - x[j + 1] / w[j - 1]

        coef = [float(taps)]
        for j in range(taps, 2 * taps):
            p = 4 * (j - taps)
            coef.extend([
                (x[j+1] - x[j]) / 6,
                x[j] / 2,
                (y[j+1] - y[j]) - (x[j+1] + 2 * x[j]) / 6,
                y[j]
            ])

        def contributions(x: float) -> float:
            x = abs(x)
            if (p := int(x)) < taps:
                r = x - p
                return functools.reduce(lambda x, y: x * r + y, coef[4*p+1:4*p+5])
            else:
                return 0.0

        return contributions, taps

    @classmethod
    def sinc(cls, taps: int = 4) -> Tuple[Callable[[float], float], int]:
        assert taps >= 1

        def contributions(x: float) -> float:
            if abs(x) <= taps:
                return cls._sinc_function(x)
            else:
                return 0.0

        return contributions, taps

    @classmethod
    def blackman(cls, taps: int = 3) -> Tuple[Callable[[float], float], int]:
        assert taps >= 1

        def compute_win_coef(x: float) -> float:
            w_x = x * (math.pi / taps)
            return 0.42 + 0.50 * math.cos(w_x) + 0.08 * math.cos(w_x * 2)

        def contributions(x: float) -> float:
            if abs(x) <= taps:
                return cls._sinc_function(x) * compute_win_coef(x)
            else:
                return 0.0

        return contributions, taps

    @classmethod
    def blackmanminlobe(cls, taps: int = 3) -> Tuple[Callable[[float], float], int]:
        assert taps >= 1

        def compute_win_coef(x: float) -> float:
            w_x = x * (math.pi / taps)
            return (
                0.355768 + 0.487396 * math.cos(w_x) +
                0.144232 * math.cos(w_x * 2) + 0.012604 * math.cos(w_x * 3))

        def contributions(x: float) -> float:
            if abs(x) <= taps:
                return cls._sinc_function(x) * compute_win_coef(x)
            else:
                return 0.0

        return contributions, taps


def _downsample_helper(
    kernel_func: Callable[[float], float],
    support: int,
    kernel_width: int,
    kernel_scale: float,
    down_scale: float,
    shift: float
) -> Tuple[List[float], float]:

    shift_div, shift_rem = divmod(shift, 1)

    def mod(x: float) -> float:
        return (x + support) % (2 * support) - support

    if down_scale % 2 == 0:
        weights = [kernel_func(mod((i + 0.5 - shift_rem) * kernel_scale - support)) for i in range(kernel_width)]
        impulse = list(itertools.accumulate(weights[1:-1], lambda s, x: 2 * x - s, initial=2*weights[0]))
    else:
        weights = [kernel_func(mod((i - shift_rem) * kernel_scale - support)) for i in range(1, kernel_width)]
        impulse = weights

    return impulse, shift_div


class ResampleArgs(TypedDict):
    sx: float
    sy: float
    kernel: str
    impulseh: List[float]
    impulsev: List[float]
    kovrspl: int


def get_downsample_args(
    down_scale: int,
    kernel: str = "bicubic",
    taps: Optional[int] = None,
    a1: Optional[float] = None,
    a2: Optional[float] = None,
    sx: float = 0.0,
    sy: float = 0.0,
    antialiasing: bool = True,
    custom_kernel: Optional[Tuple[Callable[[float], float], int]] = None
) -> ResampleArgs:
    """ utility for downsample() """

    kovrspl = down_scale

    if taps is None:
        taps = 4

    if custom_kernel is not None:
        kernel_func, support = custom_kernel
    elif kernel == "bilinear":
        kernel_func, support = ResampleKernel.bilinear()
    elif kernel == "bicubic":
        if a1 is None:
            a1 = 1 / 3
        if a2 is None:
            a2 = 1 / 3
        kernel_func, support = ResampleKernel.bicubic(b=a1, c=a2)
    elif kernel == "lanczos":
        kernel_func, support = ResampleKernel.lanczos(taps=taps)
    elif kernel == "gauss":
        if a1 is None:
            a1 = 30.0
        kernel_func, support = ResampleKernel.gauss(p=a1, taps=taps)
    elif kernel == "spline16":
        kernel_func, support = ResampleKernel.spline16()
    elif kernel == "spline36":
        kernel_func, support = ResampleKernel.spline36()
    elif kernel == "spline64":
        kernel_func, support = ResampleKernel.spline64()
    elif kernel == "spline":
        kernel_func, support = ResampleKernel.spline(taps=taps)
    elif kernel == "sinc":
        kernel_func, support = ResampleKernel.sinc(taps=taps)
    elif kernel == "blackman":
        kernel_func, support = ResampleKernel.blackman(taps=taps)
    elif kernel == "blackmanminlobe":
        kernel_func, support = ResampleKernel.blackmanminlobe(taps=taps)
    else:
        raise ValueError(f"Unknown kernel {kernel}")

    if antialiasing:
        kernel_width = down_scale * support * 2
        kernel_scale = 1.0 / down_scale
    else:
        kernel_width = support * 2
        kernel_scale = 1.0

    impulseh, fmtc_sx = _downsample_helper(kernel_func, support, kernel_width, kernel_scale, down_scale, sx)
    impulsev, fmtc_sy = _downsample_helper(kernel_func, support, kernel_width, kernel_scale, down_scale, sy)

    return ResampleArgs(sx=fmtc_sx, sy=fmtc_sy, kernel="impulse", impulseh=impulseh, impulsev=impulsev, kovrspl=kovrspl)


def downsample(
    clip: vs.VideoNode,
    down_scale: int,
    kernel: str = "bicubic",
    taps: Optional[int] = None,
    a1: Optional[float] = None,
    a2: Optional[float] = None,
    sx: float = 0.0,
    sy: float = 0.0,
    antialiasing: bool = True,
    custom_kernel: Optional[Tuple[Callable[[float], float], int]] = None,
    **resample_kwargs
) -> vs.VideoNode:

    """ Integer-factor downsampling using fmtc.resample(kernel="impulse")

    Args:
        clip: Input clip.

        down_scale: (int) Downsample factor.
            Must be greater than 1 and be a common factor of clip's resolutions.

        kernel: (str) Downsample kernel. Possible values:
            bilinear, bicubic, lanczos, gauss, spline16, spline36, spline64,
            spline, sinc, blackman, blackmanminlobe

            Default is bicubic.

        taps: (int) Number of sample points.
            Default is 4.

        a1, a2, sx, sy: (float) Please refer to documentation of fmtc.resample().
            https://github.com/EleonoreMizo/fmtconv/blob/master/doc/fmtconv.html

        antialiasing: (bool) Whether to perform antialiasing when downsampling.
            fmtc.resample() implements "antialiasing=True".

            Default is True.

        custom_kernel: (kernel function, support) Override previous specification of downsample kernel.

    Warning:
        Subsampling is not handled.

    Example:
        # customizing SSIM_downsample()
        down_scale = 2
        assert gray.width % down_scale == 0 and gray.height % down_scale == 0

        w = gray.width // down_scale
        h = gray.height // down_scale
        kwargs = muvsfunc.get_downsample_args(down_scale=down_scale, antialiasing=False)

        res = muvsfunc.SSIM_downsample(gray, w, h, use_fmtc=True, **kwargs)
    """

    funcName = "downsample"

    if not isinstance(clip, vs.VideoNode):
        raise TypeError(f'{funcName}: "clip" must be a clip!')

    if clip.format.subsampling_w > 0 or clip.format.subsampling_h > 0:
        raise NotImplementedError(f'{funcName}: Subsampling is not handled!')

    if not isinstance(down_scale, int):
        raise TypeError(f'{funcName}: "down_scale" must be an int!')

    if down_scale <= 1:
        raise ValueError(f'{funcName}: "down_scale" must be greater than 1!')

    if clip.width % down_scale != 0 or clip.height % down_scale != 0:
        raise ValueError(f'{funcName}: "down_scale" is not a factor of video dimensions!')

    w = clip.width // down_scale
    h = clip.height // down_scale

    kwargs = get_downsample_args(
        down_scale=down_scale,
        kernel=kernel,
        taps=taps,
        a1=a1,
        a2=a2,
        sx=sx,
        sy=sy,
        antialiasing=antialiasing,
        custom_kernel=custom_kernel
    )

    return core.fmtc.resample(clip, w, h, **kwargs, **resample_kwargs)
>>>>>>> 1644aea9
<|MERGE_RESOLUTION|>--- conflicted
+++ resolved
@@ -6124,9 +6124,6 @@
 
     stats = core.std.PlaneStats(diff)
 
-<<<<<<< HEAD
-    return output_statistics(stats, rescalers, src_heights, mode, dark)
-=======
     return output_statistics(stats, rescalers, src_heights, mode, dark)
 
 
@@ -6523,5 +6520,4 @@
         custom_kernel=custom_kernel
     )
 
-    return core.fmtc.resample(clip, w, h, **kwargs, **resample_kwargs)
->>>>>>> 1644aea9
+    return core.fmtc.resample(clip, w, h, **kwargs, **resample_kwargs)